--- conflicted
+++ resolved
@@ -1,12 +1,8 @@
 import os
 from pyblish import api as pyblish
-<<<<<<< HEAD
-from avalon import api, pipeline
-=======
 from avalon import api as avalon
 
 from .launcher_actions import register_launcher_actions
->>>>>>> bf3b613c
 
 PACKAGE_DIR = os.path.dirname(__file__)
 PLUGINS_DIR = os.path.join(PACKAGE_DIR, "plugins")
@@ -25,15 +21,4 @@
 def uninstall():
     print("Deregistering global plug-ins..")
     pyblish.deregister_plugin_path(PUBLISH_PATH)
-<<<<<<< HEAD
-
-
-def register_launcher_actions():
-    """Register specific actions which should be accessible in the launcher"""
-
-    # Register fusion actions
-    from .fusion import rendernode
-    pipeline.register_plugin(api.Action, rendernode.FusionRenderNode)
-=======
     avalon.deregister_plugin_path(avalon.Loader, LOAD_PATH)
->>>>>>> bf3b613c
