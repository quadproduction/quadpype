--- conflicted
+++ resolved
@@ -83,10 +83,7 @@
                 "textures",
                 "action",
                 "harmony.template",
-<<<<<<< HEAD
-=======
                 "harmony.palette",
->>>>>>> 1e952b80
                 "editorial"
                 ]
     exclude_families = ["clip"]
