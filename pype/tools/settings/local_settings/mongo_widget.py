--- conflicted
+++ resolved
@@ -26,13 +26,8 @@
 
         # Input
         mongo_url_input = QtWidgets.QLineEdit(self)
-<<<<<<< HEAD
         mongo_url_input.setPlaceholderText("< OpenPype Mongo URL >")
-        mongo_url_input.setText(os.environ["PYPE_MONGO"])
-=======
-        mongo_url_input.setPlaceholderText("< Pype Mongo URL >")
         mongo_url_input.setText(os.environ["OPENPYPE_MONGO"])
->>>>>>> 150d2d28
 
         # Confirm button
         mongo_url_change_btn = QtWidgets.QPushButton("Confirm Change", self)
