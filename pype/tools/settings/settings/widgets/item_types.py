--- conflicted
+++ resolved
@@ -1242,11 +1242,7 @@
 class RawJsonWidget(QtWidgets.QWidget, InputObject):
     default_input_value = "{}"
     value_changed = QtCore.Signal(object)
-<<<<<<< HEAD
-    valid_value_types = (str, dict, list, type(NOT_SET))
-=======
     allow_to_environment = True
->>>>>>> 9ef9a71f
 
     def __init__(
         self, input_data, parent,
