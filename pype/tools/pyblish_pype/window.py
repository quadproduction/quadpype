--- conflicted
+++ resolved
@@ -754,20 +754,10 @@
         self.on_tab_changed(self.state["current_page"])
         self.update_compatibility()
 
-<<<<<<< HEAD
         self.footer_button_validate.setEnabled(False)
         self.footer_button_reset.setEnabled(False)
         self.footer_button_stop.setEnabled(True)
         self.footer_button_play.setEnabled(False)
-=======
-        self.button_suspend_logs.setEnabled(False)
-
-        self.footer_button_validate.setEnabled(True)
-        self.footer_button_reset.setEnabled(True)
-        self.footer_button_stop.setEnabled(False)
-        self.footer_button_play.setEnabled(True)
-        self.footer_button_play.setFocus()
->>>>>>> 29a14a46
 
     def on_passed_group(self, order):
         for group_item in self.instance_model.group_items.values():
