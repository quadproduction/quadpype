--- conflicted
+++ resolved
@@ -10,10 +10,6 @@
 
 import ftrack_api
 from pype.ftrack.lib import credentials
-<<<<<<< HEAD
-from pype.ftrack.ftrack_server import FtrackServer
-=======
->>>>>>> 06a2144b
 from pype.ftrack.ftrack_server.lib import (
     ftrack_events_mongo_settings, check_ftrack_url
 )
