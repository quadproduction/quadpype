--- conflicted
+++ resolved
@@ -204,24 +204,7 @@
         application = avalonlib.get_application(os.environ["AVALON_APP_NAME"])
 
         data = {
-<<<<<<< HEAD
-                "root": os.environ.get("PYPE_STUDIO_PROJECTS_PATH"),
-                "project": {"name": entity['project']['full_name'],
-                            "code": entity['project']['name']},
-                "task": entity['name'],
-                "asset": entity['parent']['name'],
-                "app": application["application_dir"],
-                "hierarchy": hierarchy}
-        try:
-            anatomy_filled = anatomy.format(data)
-            # anatomy = anatomy.format(data)
-        except Exception as e:
-            self.log.error(
-                "{0} Error in anatomy.format: {1}".format(__name__, e)
-            )
-        os.environ["AVALON_WORKDIR"] = anatomy_filled['work']['folder']
-=======
-            "root": os.environ["AVALON_PROJECTS"],
+            "root": os.environ.get("PYPE_STUDIO_PROJECTS_PATH"),
             "project": {
                 "name": entity['project']['full_name'],
                 "code": entity['project']['name']
@@ -244,16 +227,13 @@
         except Exception:
             try:
                 anatomy = anatomy.format(data)
-                work_template = os.path.join(
-                    anatomy.work.root,
-                    anatomy.work.folder
-                )
+                work_template = anatomy["work"]["path"]
+
             except Exception as e:
                 self.log.error(
                     "{0} Error in anatomy.format: {1}".format(__name__, e)
                 )
         os.environ["AVALON_WORKDIR"] = os.path.normpath(work_template)
->>>>>>> febfd46b
 
         # collect all parents from the task
         parents = []
