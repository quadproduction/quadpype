--- conflicted
+++ resolved
@@ -46,11 +46,7 @@
             def api_show_login():
                 self.aShowLogin.trigger()
             modules["RestApiServer"].register_callback(
-<<<<<<< HEAD
                 "/show_login", api_show_login, "muster", "post"
-=======
-                "muster/show_login", api_callback, "post"
->>>>>>> 9d994dd7
             )
 
     # Definition of Tray menu
