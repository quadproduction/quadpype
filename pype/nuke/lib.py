--- conflicted
+++ resolved
@@ -379,86 +379,9 @@
     return node
 
 
-<<<<<<< HEAD
-def set_viewers_colorspace(viewer):
-    ''' Adds correct colorspace to viewer
-
-    Arguments:
-        viewer (dict): adjustments from presets
-
-    '''
-    assert isinstance(viewer, dict), log.error(
-        "set_viewers_colorspace(): argument should be dictionary")
-
-    filter_knobs = [
-        "viewerProcess",
-        "wipe_position"
-    ]
-    viewers = [n for n in nuke.allNodes() if n.Class() == 'Viewer']
-    erased_viewers = []
-
-    for v in viewers:
-        v['viewerProcess'].setValue(str(viewer["viewerProcess"]))
-        if str(viewer["viewerProcess"]) not in v['viewerProcess'].value():
-            copy_inputs = v.dependencies()
-            copy_knobs = {k: v[k].value() for k in v.knobs()
-                          if k not in filter_knobs}
-
-            # delete viewer with wrong settings
-            erased_viewers.append(v['name'].value())
-            nuke.delete(v)
-
-            # create new viewer
-            nv = nuke.createNode("Viewer")
-
-            # connect to original inputs
-            for i, n in enumerate(copy_inputs):
-                nv.setInput(i, n)
-
-            # set coppied knobs
-            for k, v in copy_knobs.items():
-                print(k, v)
-                nv[k].setValue(v)
-
-            # set viewerProcess
-            nv['viewerProcess'].setValue(str(viewer["viewerProcess"]))
-
-    if erased_viewers:
-        log.warning(
-            "Attention! Viewer nodes {} were erased."
-            "It had wrong color profile".format(erased_viewers))
-
-
-def set_root_colorspace(root_dict):
-    ''' Adds correct colorspace to root
-
-    Arguments:
-        root_dict (dict): adjustmensts from presets
-
-    '''
-    assert isinstance(root_dict, dict), log.error(
-        "set_root_colorspace(): argument should be dictionary")
-
-    # first set OCIO
-    if nuke.root()["colorManagement"].value() not in str(root_dict["colorManagement"]):
-        nuke.root()["colorManagement"].setValue(
-            str(root_dict["colorManagement"]))
-
-    # second set ocio version
-    if nuke.root()["OCIO_config"].value() not in str(root_dict["OCIO_config"]):
-        nuke.root()["OCIO_config"].setValue(str(root_dict["OCIO_config"]))
-
-    # then set the rest
-    for knob, value in root_dict.items():
-        if nuke.root()[knob].value() not in value:
-            nuke.root()[knob].setValue(str(value))
-            log.debug("nuke.root()['{}'] changed to: {}".format(knob, value))
-
-=======
 class WorkfileSettings(object):
     """
     All settings for workfile will be set
->>>>>>> ab3798d0
 
     This object is setting all possible root settings to the workfile.
     Including Colorspace, Frame ranges, Resolution format. It can set it
@@ -471,16 +394,6 @@
 
     """
 
-<<<<<<< HEAD
-def reset_frame_range_handles(root=None):
-    """Set frame range to current asset"""
-
-    if not root:
-        root = nuke.root()
-
-    name = api.Session["AVALON_ASSET"]
-    asset_entity = pype.get_asset(name)
-=======
     def __init__(self,
                  root_node=None,
                  nodes=None,
@@ -594,7 +507,6 @@
 
     def set_writes_colorspace(self, write_dict):
         ''' Adds correct colorspace to write node dict
->>>>>>> ab3798d0
 
     if "data" not in asset_entity:
         msg = "Asset {} don't have set any 'data'".format(name)
