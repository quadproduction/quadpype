from .constants import (
    AVALON_CONTAINER_ID,
    HOST_WORKFILE_EXTENSIONS,
)

from .mongodb import (
    AvalonMongoDB,
)
from .anatomy import Anatomy

from .create import (
    BaseCreator,
    Creator,
    AutoCreator,
    HiddenCreator,
    CreatedInstance,
    CreatorError,

    LegacyCreator,
    legacy_create,

    discover_creator_plugins,
    discover_legacy_creator_plugins,
    register_creator_plugin,
    deregister_creator_plugin,
    register_creator_plugin_path,
    deregister_creator_plugin_path
)

from .load import (
    HeroVersionType,
    IncompatibleLoaderError,
    LoaderPlugin,
    SubsetLoaderPlugin,

    discover_loader_plugins,
    register_loader_plugin,
    deregister_loader_plugin_path,
    register_loader_plugin_path,
    deregister_loader_plugin,

    load_container,
    remove_container,
    update_container,
    switch_container,

    loaders_from_representation,
    get_representation_path,
    get_representation_context,
    get_repres_contexts
)

from .publish import (
    PublishValidationError,
    PublishXmlValidationError,
    KnownPublishError,
    QuadPypePyblishPluginMixin,
    OptionalPyblishPluginMixin
)

from .actions import (
    LauncherAction,
    LauncherTaskAction,

    ApplicationAction,

    InventoryAction,

    discover_launcher_actions,
    register_launcher_action,
    register_launcher_action_path,

    discover_inventory_actions,
    register_inventory_action,
    register_inventory_action_path,
    deregister_inventory_action,
    deregister_inventory_action_path
)

from .context_tools import (
    install_quadpype_plugins,
    install_host,
    uninstall_host,
    is_installed,

    register_root,
    registered_root,

    register_host,
    registered_host,
    deregister_host,
    get_process_id,

    get_global_context,
    get_current_context,
    get_current_host_name,
    get_current_project_name,
    get_current_asset_name,
    get_current_task_name
)

from .action import (
    BuilderAction,

    discover_builder_plugins,
    register_builder_action,
    register_builder_action_path,
    deregister_builder_action,
    deregister_builder_action_path,

    get_actions_by_name,
    action_with_repre_context
)

<<<<<<< HEAD
from .templates import (
    get_load_naming_template,
    get_loaded_naming_finder_template,
    get_task_hierarchy_templates,
    get_workfile_build_template,
    get_resolved_name,
    format_data,
    get_parent_data,
    split_hierarchy,
    is_current_asset_shot,
    extract_sequence_and_shot
=======
from .settings import (
    get_available_resolutions,
    extract_width_and_height
>>>>>>> c5ce01cd
)

install = install_host
uninstall = uninstall_host


__all__ = (
    "AVALON_CONTAINER_ID",
    "HOST_WORKFILE_EXTENSIONS",

    # --- MongoDB ---
    "AvalonMongoDB",

    # --- Anatomy ---
    "Anatomy",

    # --- Create ---
    "BaseCreator",
    "Creator",
    "AutoCreator",
    "HiddenCreator",
    "CreatedInstance",
    "CreatorError",

    "CreatorError",

    # - legacy creation
    "LegacyCreator",
    "legacy_create",

    "discover_creator_plugins",
    "discover_legacy_creator_plugins",
    "register_creator_plugin",
    "deregister_creator_plugin",
    "register_creator_plugin_path",
    "deregister_creator_plugin_path",

    # --- Load ---
    "HeroVersionType",
    "IncompatibleLoaderError",
    "LoaderPlugin",
    "SubsetLoaderPlugin",

    "discover_loader_plugins",
    "register_loader_plugin",
    "deregister_loader_plugin_path",
    "register_loader_plugin_path",
    "deregister_loader_plugin",

    "load_container",
    "remove_container",
    "update_container",
    "switch_container",

    "loaders_from_representation",
    "get_representation_path",
    "get_representation_context",
    "get_repres_contexts",

    # --- Publish ---
    "PublishValidationError",
    "PublishXmlValidationError",
    "KnownPublishError",
    "QuadPypePyblishPluginMixin",
    "OptionalPyblishPluginMixin",

    # --- Actions ---
    "LauncherAction",
    "LauncherTaskAction",

    "ApplicationAction",
    "InventoryAction",

    "discover_launcher_actions",
    "register_launcher_action",
    "register_launcher_action_path",

    "discover_inventory_actions",
    "register_inventory_action",
    "register_inventory_action_path",
    "deregister_inventory_action",
    "deregister_inventory_action_path",

    # --- Process context ---
    "install_quadpype_plugins",
    "install_host",
    "uninstall_host",
    "is_installed",

    "register_root",
    "registered_root",

    "register_host",
    "registered_host",
    "deregister_host",
    "get_process_id",

    "get_global_context",
    "get_current_context",
    "get_current_host_name",
    "get_current_project_name",
    "get_current_asset_name",
    "get_current_task_name",

    # --- Action ---
    "BuilderAction",

    "discover_builder_plugins",
    "register_builder_action",
    "register_builder_action_path",
    "deregister_builder_action",
    "deregister_builder_action_path",

    "get_actions_by_name",
    "action_with_repre_context",

    # Backwards compatible function names
    "install",
    "uninstall",

<<<<<<< HEAD
    "get_load_naming_template",
    "get_loaded_naming_finder_template",
    "get_task_hierarchy_templates",
    "get_workfile_build_template",

    "get_resolved_name",
    "format_data",
    "get_parent_data",
    "split_hierarchy",
    "is_current_asset_shot",
    "extract_sequence_and_shot"
=======
    # --- Settings ---
    "get_available_resolutions",
    "extract_width_and_height",
>>>>>>> c5ce01cd
)<|MERGE_RESOLUTION|>--- conflicted
+++ resolved
@@ -112,7 +112,6 @@
     action_with_repre_context
 )
 
-<<<<<<< HEAD
 from .templates import (
     get_load_naming_template,
     get_loaded_naming_finder_template,
@@ -124,11 +123,10 @@
     split_hierarchy,
     is_current_asset_shot,
     extract_sequence_and_shot
-=======
+
 from .settings import (
     get_available_resolutions,
     extract_width_and_height
->>>>>>> c5ce01cd
 )
 
 install = install_host
@@ -249,21 +247,20 @@
     "install",
     "uninstall",
 
-<<<<<<< HEAD
+    # --- Templates ---
     "get_load_naming_template",
     "get_loaded_naming_finder_template",
     "get_task_hierarchy_templates",
     "get_workfile_build_template",
-
     "get_resolved_name",
     "format_data",
     "get_parent_data",
     "split_hierarchy",
     "is_current_asset_shot",
     "extract_sequence_and_shot"
-=======
+
     # --- Settings ---
     "get_available_resolutions",
     "extract_width_and_height",
->>>>>>> c5ce01cd
+
 )