--- conflicted
+++ resolved
@@ -32,13 +32,8 @@
  - that is because it is expected that addons don't need to have global settings and `enabled` value on it (but it is possible...)
 
 ## How to add addons/modules
-<<<<<<< HEAD
 - in Global settings go to `modules/addon/addon_paths` (`Modules/QuadPype AddOn/Paths`) where you have to add path to addon root folder
-- for quadpype example addons use `{QUADPYPE_REPOS_ROOT}/quadpype/modules/example_addons`
-=======
-- in Global settings go to `modules/addon_paths` (`Modules/QuadPype AddOn Paths`) where you have to add path to addon root folder
 - for QuadPype example addons use `{QUADPYPE_REPOS_ROOT}/quadpype/modules/example_addons`
->>>>>>> 059d7cba
 
 ## Addon/module settings
 - addons/modules may have defined custom settings definitions with default values
