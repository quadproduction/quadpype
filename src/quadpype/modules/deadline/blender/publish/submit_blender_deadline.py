--- conflicted
+++ resolved
@@ -3,12 +3,8 @@
 
 import os
 import getpass
-<<<<<<< HEAD
-import attr
 import pyblish.api
-=======
 from dataclasses import dataclass, field, asdict
->>>>>>> f4d775b4
 
 from datetime import datetime, timezone
 
