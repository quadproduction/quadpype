{
    "type": "dict",
    "collapsible": true,
    "key": "aftereffects",
    "label": "AfterEffects",
    "is_file": true,
    "children": [
        {
            "key": "imageio",
            "type": "dict",
            "label": "Color Management (OCIO managed)",
            "collapsible": true,
            "is_group": true,
            "children": [
                {
                    "type": "template",
                    "name": "template_host_color_management_ocio"
                }
            ]
        },
        {
            "type": "dict",
            "collapsible": true,
            "key": "create",
            "label": "Creator plugins",
            "children": [
                {
                    "type": "dict",
                    "collapsible": true,
                    "key": "RenderCreator",
                    "label": "Create render",
                    "children": [
                        {
                            "type": "list",
                            "key": "default_variants",
                            "label": "Default Variants",
                            "object_type": "text",
                            "docstring": "Fill default variant(s) (like 'Main' or 'Default') used in subset name creation."
                        },
                        {
                            "type": "boolean",
                            "key": "mark_for_review",
                            "label": "Review",
                            "default": true
                        },
                        {
                            "key": "set_frames_create",
                            "type": "boolean",
                            "label": "Set Start/End Frames and FPS on Create",
                            "default": true
                        },
                        {
<<<<<<< HEAD
                            "key": "set_resolution_create",
                            "type": "boolean",
                            "label": "Set Resolution on Create",
=======
                            "type": "boolean",
                            "key": "autoresolutionresize",
                            "label": "Auto resolution resize",
>>>>>>> 25bacac8
                            "default": true
                        }
                    ]
                }
            ]
        },
        {
            "type": "dict",
            "collapsible": true,
            "key": "publish",
            "label": "Publish plugins",
            "children": [
                {
                    "type": "dict",
                    "collapsible": true,
                    "key": "CollectReview",
                    "label": "Collect Review",
                    "checkbox_key": "enabled",
                    "children": [
                        {
                            "type": "boolean",
                            "key": "enabled",
                            "label": "Enabled",
                            "default": true
                        }
                    ]
                },
                {
                    "type": "dict",
                    "collapsible": true,
                    "key": "ValidateSceneSettings",
                    "label": "Validate Scene Settings",
                    "checkbox_key": "enabled",
                    "children": [
                        {
                            "type": "boolean",
                            "key": "enabled",
                            "label": "Enabled"
                        },
                        {
                            "type": "boolean",
                            "key": "optional",
                            "label": "Optional"
                        },
                        {
                            "type": "boolean",
                            "key": "active",
                            "label": "Active"
                        },
                        {
                            "type": "label",
                            "label": "Validate if FPS and Resolution match shot data"
                        },
                        {
                            "type": "list",
                            "key": "skip_resolution_check",
                            "object_type": "text",
                            "label": "Skip Resolution Check for Tasks"
                        },
                        {
                            "type": "list",
                            "key": "skip_timelines_check",
                            "object_type": "text",
                            "label": "Skip Timeline Check  for Tasks"
                        }
                    ]
                },
                {
                    "type": "schema_template",
                    "name": "template_publish_plugin",
                    "template_data": [
                        {
                            "docstring": "Check if loaded container in scene are latest versions.",
                            "key": "ValidateContainers",
                            "label": "ValidateContainers"
                        }
                    ]
                }
            ]
        },
        {
            "type": "schema_template",
            "name": "template_workfile_options",
            "skip_paths": [
                "workfile_builder/builder_on_start",
                "workfile_builder/profiles"
            ]
        },
        {
            "type": "schema",
            "name": "schema_templated_workfile_build"
        }
    ]
}<|MERGE_RESOLUTION|>--- conflicted
+++ resolved
@@ -50,15 +50,15 @@
                             "default": true
                         },
                         {
-<<<<<<< HEAD
                             "key": "set_resolution_create",
                             "type": "boolean",
                             "label": "Set Resolution on Create",
-=======
+                            "default": true
+                        },
+                        {
                             "type": "boolean",
-                            "key": "autoresolutionresize",
+                            "key": "auto_resolution_resize",
                             "label": "Auto resolution resize",
->>>>>>> 25bacac8
                             "default": true
                         }
                     ]
