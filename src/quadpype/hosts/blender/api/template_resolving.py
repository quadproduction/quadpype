--- conflicted
+++ resolved
@@ -8,11 +8,7 @@
 )
 
 
-<<<<<<< HEAD
 def get_resolved_name(data, template, **additional_data):
-=======
-def get_resolved_name(data, template):
->>>>>>> 4380b43b
     """Resolve template_collections_naming with entered data.
     Args:
         data (Dict[str, Any]): Data to fill template_collections_naming.
@@ -157,11 +153,7 @@
         data["parent"] = parent_prefix
 
 
-<<<<<<< HEAD
 def get_entity_collection_templates(data):
-=======
-def get_entity_collection_template(data):
->>>>>>> 4380b43b
     """Retrieve the template for the collection depending on the entity type
     Args:
         data (Dict[str, Any]): Data to fill template_collections_naming.
