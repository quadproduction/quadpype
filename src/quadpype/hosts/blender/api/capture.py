
"""Blender Capture
Playblasting with independent viewport, camera and display options
"""
import contextlib
import bpy

from .lib import maintained_time, purge_orphans
from .plugin import deselect_all, create_blender_context


def capture(
    camera=None,
    width=None,
    height=None,
    filename=None,
    start_frame=None,
    end_frame=None,
    step_frame=None,
    sound=None,
    isolate=None,
    maintain_aspect_ratio=True,
    overwrite=False,
    image_settings=None,
    display_options=None,
    use_viewport=False,
    transparent_background=False
):
    """Playblast in an independent windows
    Arguments:
        camera (str, optional): Name of camera, defaults to "Camera"
        width (int, optional): Width of output in pixels
        height (int, optional): Height of output in pixels
        filename (str, optional): Name of output file path. Defaults to current
            render output path.
        start_frame (int, optional): Defaults to current start frame.
        end_frame (int, optional): Defaults to current end frame.
        step_frame (int, optional): Defaults to 1.
        isolate (list): List of nodes to isolate upon capturing
        maintain_aspect_ratio (bool, optional): Modify height in order to
            maintain aspect ratio.
        overwrite (bool, optional): Whether or not to overwrite if file
            already exists. If disabled and file exists and error will be
            raised.
        image_settings (dict, optional): Supplied image settings for render,
            using `ImageSettings`
        display_options (dict, optional): Supplied display options for render
        use_viewport (bool, optional): Use current scene viewport for render
        transparent_background (bool, optional): Use transparent background for render
    """

    scene = bpy.context.scene
    camera = camera or "Camera"

    # Ensure camera exists.
    if camera not in scene.objects and camera != "AUTO":
        raise RuntimeError("Camera does not exist: {0}".format(camera))

    # Ensure resolution.
    if width and height:
        maintain_aspect_ratio = False
    width = width or scene.render.resolution_x
    height = height or scene.render.resolution_y
    if maintain_aspect_ratio:
        ratio = scene.render.resolution_x / scene.render.resolution_y
        height = round(width / ratio)

    # Get frame range.
    if start_frame is None:
        start_frame = scene.frame_start
    if end_frame is None:
        end_frame = scene.frame_end
    if step_frame is None:
        step_frame = 1
    frame_range = (start_frame, end_frame, step_frame)

    if filename is None:
        filename = scene.render.filepath

    render_options = {
        "filepath": "{}.".format(filename.rstrip(".")),
        "resolution_x": width,
        "resolution_y": height,
        "use_overwrite": overwrite,
    }

    file_format = image_settings.get('file_format', None)
    if _transparent_background_asked(transparent_background, file_format):
        image_settings["color_mode"] = "RGBA"
        render_options["film_transparent"] = True
        render_options["engine"] = "CYCLES"

    current_viewport = None
    if use_viewport:
        area = find_view_area()
        if not area:
            return

        current_viewport = area.spaces[0].region_3d

    with _independent_window() as window:
        background_image = None
        if use_viewport:
            area = find_view_area(window)
            if not area:
                return

<<<<<<< HEAD
        if use_viewport:
            area = find_view_area(window)
            if not area:
                return

            apply_viewport(current_viewport, area.spaces[0].region_3d)

        else:
            applied_view(window, camera, isolate, options=display_options)
=======
            apply_viewport(current_viewport, area.spaces[0].region_3d)

        else:
            background_image = applied_view(window, camera, isolate, options=display_options)
>>>>>>> 66b602d7

        with contextlib.ExitStack() as stack:
            stack.enter_context(maintain_camera(window, camera))
            stack.enter_context(applied_frame_range(window, *frame_range))
            stack.enter_context(applied_render_options(window, render_options))
            stack.enter_context(applied_image_settings(window, image_settings))
            stack.enter_context(maintained_time())

            bpy.ops.render.opengl(
                animation=True,
                render_keyed_only=False,
                sequencer=False,
                write_still=False,
                view_context=True
            )
    if background_image:
        bpy.data.objects.remove(background_image)
        purge_orphans(True)
    return filename


def _transparent_background_asked(transparent_background, file_format):
    return file_format == "PNG" and transparent_background


def find_view_area(window=None):
    try:
        if not window:
            window = bpy.data.window_managers[0].windows[0]

        return next(iter(area for area in window.screen.areas if area.type == "VIEW_3D"))

    except StopIteration:
        return


def apply_viewport(old_viewport, new_viewport):
    new_viewport.view_matrix = old_viewport.view_matrix
    new_viewport.view_distance = old_viewport.view_distance
    new_viewport.view_location = old_viewport.view_location
    new_viewport.view_rotation = old_viewport.view_rotation
    new_viewport.view_camera_zoom = old_viewport.view_camera_zoom
    new_viewport.view_distance = old_viewport.view_distance
    new_viewport.view_camera_offset = old_viewport.view_camera_offset


ImageSettings = {
    "file_format": "FFMPEG",
    "color_mode": "RGB",
    "ffmpeg": {
        "format": "QUICKTIME",
        "use_autosplit": False,
        "codec": "H264",
        "constant_rate_factor": "MEDIUM",
        "gopsize": 18,
        "use_max_b_frames": False,
    },
}


def isolate_objects(window, objects):
    """Isolate selection"""
    deselect_all()

    for obj in objects:
        obj.select_set(True)

    context = create_blender_context(selected=objects, window=window)

    with bpy.context.temp_override(**context):
        bpy.ops.view3d.view_axis(type="FRONT")
        bpy.ops.view3d.localview()

    deselect_all()


def restore_global_view(window):
    """Exit local view if active.
    Blender currently does not exit localview when closing windows.
    """

    types = {"MESH", "GPENCIL"}
    objects = [obj for obj in window.scene.objects if obj.type in types]

    context = create_blender_context(selected=objects, window=window)

    with bpy.context.temp_override(**context):
        # Only toggle back if in local view
        if bpy.context.space_data.local_view:
            bpy.ops.view3d.localview()


def _apply_options(entity, options):
    for option, value in options.items():
        if isinstance(value, dict):
            _apply_options(getattr(entity, option), value)
        else:
            setattr(entity, option, value)


def applied_view(window, camera, isolate=None, options=None, offset=0.2):
    """Apply view options to window."""
    area = window.screen.areas[0]
    space = area.spaces[0]

    area.ui_type = "VIEW_3D"

    types = {"MESH", "GPENCIL"}
    objects = [obj for obj in window.scene.objects if obj.type in types]
    background_image = None
    if camera == "AUTO":
        space.region_3d.view_perspective = "ORTHO"
        isolate_objects(window, isolate or objects)
    else:
        isolate_objects(window, isolate or objects)
        scene_camera = window.scene.objects.get(camera)
        space.camera = scene_camera
        space.region_3d.view_perspective = "CAMERA"
        background_image = create_background_plane_from_camera(
            camera = scene_camera,
            distance = (scene_camera.data.clip_end - offset)
        )

    if isinstance(options, dict):
        _apply_options(space, options)
    else:
        space.shading.type = "SOLID"
        space.shading.color_type = "MATERIAL"
        space.show_gizmo = False
        space.overlay.show_overlays = False

    return background_image

def create_background_plane_from_camera(camera=None, distance=50):
    """
    Convert first background image of the camera to a plane image for render
    """
    if camera is None:
        camera = bpy.context.scene.camera

    if not camera or camera.type != 'CAMERA':
        print("No camera found")
        return None

    bg_images = camera.data.background_images
    if not bg_images or not bg_images[0].image:
        print(f"The camera '{camera.name}' has no background images")
        return None

    #Convert only first visible background image
    bg_img = None
    for bg_pic in bg_images:
        if bg_pic.show_background_image:
            bg_img = bg_pic
            break

    if not bg_img:
        return None

    img = bg_img.image
    img_source = img.source

    if not img:
        print(f"No file assigned to '{camera.name}'.")
        return None

    empty = bpy.data.objects.new(name=f"{camera.name}_BG_Empty", object_data=None)
    empty.empty_display_type = "IMAGE"
    empty.parent = camera
    empty.data = img
    empty.data.source = img_source
    empty.location = (0, 0, -distance)
    empty.rotation_euler = (0, 0, 0)
    bpy.context.scene.collection.objects.link(empty)

    if img_source in ["SEQUENCE", "MOVIE"]:
        empty.image_user.frame_duration = bg_img.image_user.frame_duration
        empty.image_user.frame_start = bg_img.image_user.frame_start
        empty.image_user.frame_offset = bg_img.image_user.frame_offset
        bg_img.image_user.frame_duration

    empty.use_empty_image_alpha = True
    empty.color[3] = bg_img.alpha
    empty.empty_image_depth = bg_img.display_depth
    empty.empty_image_side = "FRONT"

    sensor_width = camera.data.sensor_width
    sensor_height = camera.data.sensor_height
    focal_length = camera.data.lens

    scene = bpy.context.scene
    render = scene.render
    aspect_ratio = render.resolution_x / render.resolution_y

    x_scale = render.resolution_x / img.size[0]
    y_scale = (render.resolution_y / img.size[1]) / x_scale
    if camera.data.sensor_fit == 'VERTICAL':
        empty_display_size = min(sensor_height, sensor_width) * aspect_ratio
    else:  # HORIZONTAL or AUTO
        empty_display_size = max(sensor_height, sensor_width)

    empty.empty_display_size = empty_display_size * (distance / focal_length)
    empty.scale = (1, y_scale, 1)

    return empty

@contextlib.contextmanager
def applied_frame_range(window, start, end, step):
    """Context manager for setting frame range."""
    # Store current frame range
    current_frame_start = window.scene.frame_start
    current_frame_end = window.scene.frame_end
    current_frame_step = window.scene.frame_step
    # Apply frame range
    window.scene.frame_start = start
    window.scene.frame_end = end
    window.scene.frame_step = step
    try:
        yield
    finally:
        # Restore frame range
        window.scene.frame_start = current_frame_start
        window.scene.frame_end = current_frame_end
        window.scene.frame_step = current_frame_step


@contextlib.contextmanager
def applied_render_options(window, options):
    """Context manager for setting render options."""
    render = window.scene.render

    # Store current settings
    original = {}
    for opt in options.copy():
        try:
            original[opt] = getattr(render, opt)
        except ValueError:
            options.pop(opt)

    # Apply settings
    _apply_options(render, options)

    try:
        yield
    finally:
        # Restore previous settings
        _apply_options(render, original)


@contextlib.contextmanager
def applied_image_settings(window, options):
    """Context manager to override image settings."""

    options = options or ImageSettings.copy()
    ffmpeg = options.pop("ffmpeg", {})
    render = window.scene.render

    # Store current image settings
    original = {}
    for opt in options.copy():
        try:
            original[opt] = getattr(render.image_settings, opt)
        except ValueError:
            options.pop(opt)

    # Store current ffmpeg settings
    original_ffmpeg = {}
    for opt in ffmpeg.copy():
        try:
            original_ffmpeg[opt] = getattr(render.ffmpeg, opt)
        except ValueError:
            ffmpeg.pop(opt)

    # Apply image settings
    for opt, value in options.items():
        setattr(render.image_settings, opt, value)

    # Apply ffmpeg settings
    for opt, value in ffmpeg.items():
        setattr(render.ffmpeg, opt, value)

    try:
        yield
    finally:
        # Restore previous settings
        for opt, value in original.items():
            setattr(render.image_settings, opt, value)
        for opt, value in original_ffmpeg.items():
            setattr(render.ffmpeg, opt, value)


@contextlib.contextmanager
def maintain_camera(window, camera):
    """Context manager to override camera."""
    current_camera = window.scene.camera
    if camera in window.scene.objects:
        window.scene.camera = window.scene.objects.get(camera)
    try:
        yield
    finally:
        window.scene.camera = current_camera


@contextlib.contextmanager
def _independent_window():
    """Create capture-window context."""
    context = create_blender_context()
    current_windows = set(bpy.context.window_manager.windows)
    with bpy.context.temp_override(**context):
        bpy.ops.wm.window_new()
        window = list(
            set(bpy.context.window_manager.windows) - current_windows)[0]
        context["window"] = window
        try:
            yield window
        finally:
            restore_global_view(window)
            bpy.ops.wm.window_close()<|MERGE_RESOLUTION|>--- conflicted
+++ resolved
@@ -105,22 +105,10 @@
             if not area:
                 return
 
-<<<<<<< HEAD
-        if use_viewport:
-            area = find_view_area(window)
-            if not area:
-                return
-
-            apply_viewport(current_viewport, area.spaces[0].region_3d)
-
-        else:
-            applied_view(window, camera, isolate, options=display_options)
-=======
             apply_viewport(current_viewport, area.spaces[0].region_3d)
 
         else:
             background_image = applied_view(window, camera, isolate, options=display_options)
->>>>>>> 66b602d7
 
         with contextlib.ExitStack() as stack:
             stack.enter_context(maintain_camera(window, camera))
