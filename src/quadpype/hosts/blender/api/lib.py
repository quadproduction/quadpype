import os
import traceback

import importlib
import contextlib
import functools

from mathutils import Vector, Euler, Quaternion, Color
from typing import Dict, List, Union, TYPE_CHECKING

import bpy
import addon_utils
from quadpype.lib import Logger, NumberDef
from quadpype.pipeline import get_current_project_name, get_current_asset_name, get_current_context

from quadpype.client import get_asset_by_name
from .constants import (
    AVALON_PROPERTY,
    SNAPSHOT_PROPERTY,
    SNAPSHOT_POSE_BONE,
    SNAPSHOT_CUSTOM_PROPERTIES
)

if TYPE_CHECKING:
    from quadpype.pipeline.create import CreateContext  # noqa: F401

from . import pipeline

log = Logger.get_logger(__name__)


def load_scripts(paths):
    """Copy of `load_scripts` from Blender's implementation.

    It is possible that this function will be changed in future and usage will
    be based on Blender version.
    """
    import bpy_types

    loaded_modules = set()

    previous_classes = [
        cls
        for cls in bpy.types.bpy_struct.__subclasses__()
    ]

    def register_module_call(mod):
        register = getattr(mod, "register", None)
        if register:
            try:
                register()
            except:  # noqa E722
                traceback.print_exc()
        else:
            print("\nWarning! '%s' has no register function, "
                  "this is now a requirement for registerable scripts" %
                  mod.__file__)

    def unregister_module_call(mod):
        unregister = getattr(mod, "unregister", None)
        if unregister:
            try:
                unregister()
            except:  # noqa E722
                traceback.print_exc()

    def test_reload(mod):
        # reloading this causes internal errors
        # because the classes from this module are stored internally
        # possibly to refresh internal references too but for now, best not to.
        if mod == bpy_types:
            return mod

        try:
            return importlib.reload(mod)
        except:  # noqa E722
            traceback.print_exc()

    def test_register(mod):
        if mod:
            register_module_call(mod)
            bpy.utils._global_loaded_modules.append(mod.__name__)

    from bpy_restrict_state import RestrictBlend

    with RestrictBlend():
        for base_path in paths:
            for path_subdir in bpy.utils._script_module_dirs:
                path = os.path.join(base_path, path_subdir)
                if not os.path.isdir(path):
                    continue

                bpy.utils._sys_path_ensure_prepend(path)

                # Only add to 'sys.modules' unless this is 'startup'.
                if path_subdir != "startup":
                    continue
                for mod in bpy.utils.modules_from_path(path, loaded_modules):
                    test_register(mod)

    addons_paths = []
    for base_path in paths:
        addons_path = os.path.join(base_path, "addons")
        if not os.path.exists(addons_path):
            continue
        addons_paths.append(addons_path)
        addons_module_path = os.path.join(addons_path, "modules")
        if os.path.exists(addons_module_path):
            bpy.utils._sys_path_ensure_prepend(addons_module_path)

    if addons_paths:
        # Fake addons
        origin_paths = addon_utils.paths

        def new_paths():
            paths = origin_paths() + addons_paths
            return paths

        addon_utils.paths = new_paths
        addon_utils.modules_refresh()

    # load template (if set)
    if any(bpy.utils.app_template_paths()):
        import bl_app_template_utils
        bl_app_template_utils.reset(reload_scripts=False)
        del bl_app_template_utils

    for cls in bpy.types.bpy_struct.__subclasses__():
        if cls in previous_classes:
            continue
        if not getattr(cls, "is_registered", False):
            continue
        for subcls in cls.__subclasses__():
            if not subcls.is_registered:
                print(
                    "Warning, unregistered class: %s(%s)" %
                    (subcls.__name__, cls.__name__)
                )


def append_user_scripts():
    user_scripts = os.getenv("QUADPYPE_BLENDER_USER_SCRIPTS")
    if not user_scripts:
        return

    try:
        load_scripts(user_scripts.split(os.pathsep))
    except Exception:
        print("Couldn't load user scripts \"{}\"".format(user_scripts))
        traceback.print_exc()


def set_app_templates_path():
    # Blender requires the app templates to be in `BLENDER_USER_SCRIPTS`.
    # After running Blender, we set that variable to our custom path, so
    # that the user can use their custom app templates.

    # We look among the scripts paths for one of the paths that contains
    # the app templates. The path must contain the subfolder
    # `startup/bl_app_templates_user`.
    paths = os.getenv("QUADPYPE_BLENDER_USER_SCRIPTS")
    if not paths:
        return

    paths = paths.split(os.pathsep)
    app_templates_path = None
    for path in paths:
        if os.path.isdir(
                os.path.join(path, "startup", "bl_app_templates_user")):
            app_templates_path = path
            break

    if app_templates_path and os.path.isdir(app_templates_path):
        os.environ["BLENDER_USER_SCRIPTS"] = app_templates_path


def imprint(node: bpy.types.bpy_struct_meta_idprop, data: Dict, erase: bool=False, set_property: str=AVALON_PROPERTY):
    r"""Write `data` to `node` as userDefined attributes

    Arguments:
        node: Long name of node
        data: Dictionary of key/value pairs
        erase(optional): Erase previous value insted of updating / adding data
        set_property(optional): Name of the property to store data

    Example:
        >>> import bpy
        >>> def compute():
        ...   return 6
        ...
        >>> bpy.ops.mesh.primitive_cube_add()
        >>> cube = bpy.context.view_layer.objects.active
        >>> imprint(cube, {
        ...   "regularString": "myFamily",
        ...   "computedValue": lambda: compute()
        ... })
        ...
        >>> cube['avalon']['computedValue']
        6
    """

    imprint_data = dict()

    for key, value in data.items():
        if value is None:
            continue

        if callable(value):
            # Support values evaluated at imprint
            value = value()

        if not isinstance(value, (int, float, bool, str, list, dict)):
            raise TypeError(f"Unsupported type: {type(value)}")

        imprint_data[key] = value

    pipeline.metadata_update(node, imprint_data, erase, set_property)


def lsattr(attr: str,
           value: Union[str, int, bool, List, Dict, None] = None) -> List:
    r"""Return nodes matching `attr` and `value`

    Arguments:
        attr: Name of Blender property
        value: Value of attribute. If none
            is provided, return all nodes with this attribute.

    Example:
        >>> lsattr("id", "myId")
        ...   [bpy.data.objects["myNode"]
        >>> lsattr("id")
        ...   [bpy.data.objects["myNode"], bpy.data.objects["myOtherNode"]]

    Returns:
        list
    """

    return lsattrs({attr: value})


def lsattrs(attrs: Dict) -> List:
    r"""Return nodes with the given attribute(s).

    Arguments:
        attrs: Name and value pairs of expected matches

    Example:
        >>> lsattrs({"age": 5})  # Return nodes with an `age` of 5
        # Return nodes with both `age` and `color` of 5 and blue
        >>> lsattrs({"age": 5, "color": "blue"})

    Returns a list.

    """

    # For now return all objects, not filtered by scene/collection/view_layer.
    matches = set()
    for coll in dir(bpy.data):
        if not isinstance(
                getattr(bpy.data, coll),
                bpy.types.bpy_prop_collection,
        ):
            continue
        for node in getattr(bpy.data, coll):
            avalon_prop = pipeline.get_avalon_node(node)
            if not avalon_prop:
                continue

            for attr, value in attrs.items():
                if (avalon_prop.get(attr)
                        and (value is None or avalon_prop.get(attr) == value)):
                    matches.add(node)
    return list(matches)


def read(node: bpy.types.bpy_struct_meta_idprop):
    """Return user-defined attributes from `node`"""

    data = pipeline.get_avalon_node(node)

    # Ignore hidden/internal data
    data = {
        key: value
        for key, value in data.items() if not key.startswith("_")
    }

    return data


def get_object_types_correspondance():
    rna_to_bpy_data = dict()
    for name in dir(bpy.data):
        prop = getattr(bpy.data, name)
        if isinstance(prop, bpy.types.bpy_prop_collection):
            try:
                if len(prop) > 0:
                    identifiers = {pr.bl_rna.identifier for pr in prop}
                    rna_to_bpy_data.update({identifier: name for identifier in identifiers})
            except Exception:
                pass
    return rna_to_bpy_data

def map_to_classes_and_names(blender_objects):
    """ Get a list of blender_objects and produce a dictionary composed of all previous objects
    sorted by types (as accessible from `bpy.data`, and not `bpy.types`, to make it easier
    to load after).

    Arguments:
        blender_objects: list of objects retrieved from Blender scene.

    Returns:
        dict: Objects sorted by objects types, for example :
        {
            'objects': ['eltA', 'eltB'],
            'cameras': ['eltC']
        }
    """
    mapped_values = dict()
    rna_to_bpy_data = get_object_types_correspondance()

    for blender_object in blender_objects:
        object_data_name = rna_to_bpy_data[blender_object.bl_rna.identifier]
        if not mapped_values.get(object_data_name):
            mapped_values[object_data_name] = list()
        mapped_values[object_data_name].append(blender_object.name)

    return mapped_values

def get_data_type_name(blender_data):
    """Retrieve the name of the data type base on a data block"""
    data_type_dict = map_to_classes_and_names([blender_data])
    return next((k for k, v in data_type_dict.items() if blender_data.name in v), None)

def get_objects_from_mapped(mapped_objects):
    """ Get a list of mapped blender_objects (with objects types as keys and list of objects as values)
    and return retrieved objects from Blender scene, with all inner functions and methods accessible.

    Arguments:
        mapped_objects: Objects sorted by objects types, as produced by `map_to_classes_and_names` function.

    Returns:
        list: Blender objects retrieved from scene.
    """
    blender_objects = list()
    for data_type, blender_objects_names in mapped_objects.items():
        blender_objects.extend(
            [
                getattr(bpy.data, data_type).get(blender_object_name)
                for blender_object_name in blender_objects_names
            ]
        )
    return blender_objects


def get_selected_collections():
    """
    Returns a list of the currently selected collections in the outliner.

    Raises:
        RuntimeError: If the outliner cannot be found in the main Blender
        window.

    Returns:
        list: A list of `bpy.types.Collection` objects that are currently
        selected in the outliner.
    """
    window = bpy.context.window or bpy.context.window_manager.windows[0]

    try:
        area = next(
            area for area in window.screen.areas
            if area.type == 'OUTLINER')
        region = next(
            region for region in area.regions
            if region.type == 'WINDOW')
    except StopIteration as e:
        raise RuntimeError("Could not find outliner. An outliner space "
                           "must be in the main Blender window.") from e

    with bpy.context.temp_override(
        window=window,
        area=area,
        region=region,
        screen=window.screen
    ):
        ids = bpy.context.selected_ids

    return [id for id in ids if isinstance(id, bpy.types.Collection)]


def get_selection(include_collections: bool = False) -> List[bpy.types.Object]:
    """
    Returns a list of selected objects in the current Blender scene.

    Args:
        include_collections (bool, optional): Whether to include selected
        collections in the result. Defaults to False.

    Returns:
        List[bpy.types.Object]: A list of selected objects.
    """
    selection = [obj for obj in bpy.context.scene.objects if obj.select_get()]

    if include_collections:
        selection.extend(get_selected_collections())

    return selection


@contextlib.contextmanager
def maintained_selection():
    r"""Maintain selection during context

    Example:
        >>> with maintained_selection():
        ...     # Modify selection
        ...     bpy.ops.object.select_all(action='DESELECT')
        >>> # Selection restored
    """

    previous_selection = get_selection()
    previous_active = bpy.context.view_layer.objects.active
    try:
        yield
    finally:
        # Clear the selection
        for node in get_selection():
            node.select_set(state=False)
        if previous_selection:
            for node in previous_selection:
                try:
                    node.select_set(state=True)
                except ReferenceError:
                    # This could happen if a selected node was deleted during
                    # the context.
                    log.exception("Failed to reselect")
                    continue
        try:
            bpy.context.view_layer.objects.active = previous_active
        except ReferenceError:
            # This could happen if the active node was deleted during the
            # context.
            log.exception("Failed to set active object.")


@contextlib.contextmanager
def maintained_time():
    """Maintain current frame during context."""
    current_time = bpy.context.scene.frame_current
    try:
        yield
    finally:
        bpy.context.scene.frame_current = current_time


def get_all_parents(obj):
    """Get all recursive parents of object.

    Arguments:
        obj (bpy.types.Object): Object to get all parents for.

    Returns:
        List[bpy.types.Object]: All parents of object

    """
    result = []
    while True:
        obj = obj.parent
        if not obj:
            break
        result.append(obj)
    return result


def get_objects_in_collection(collection):
    """Retrieve recursively  all objects in a collection, even in sub collection"""
    objects = list(collection.objects)
    for sub_collection in collection.children:
        objects.extend(get_objects_in_collection(sub_collection))
    return objects


def get_highest_root(objects):
    """Get the highest object (the least parents) among the objects.

    If multiple objects have the same amount of parents (or no parents) the
    first object found in the input iterable will be returned.

    Note that this will *not* return objects outside of the input list, as
    such it will not return the root of node from a child node. It is purely
    intended to find the highest object among a list of objects. To instead
    get the root from one object use, e.g. `get_all_parents(obj)[-1]`

    Arguments:
        objects (List[bpy.types.Object]): Objects to find the highest root in.

    Returns:
        Optional[bpy.types.Object]: First highest root found or None if no
            `bpy.types.Object` found in input list.

    """
    included_objects = {obj.name_full for obj in objects}
    num_parents_to_obj = {}
    for obj in objects:
        if isinstance(obj, bpy.types.Object):
            parents = get_all_parents(obj)
            # included parents
            parents = [parent for parent in parents if
                       parent.name_full in included_objects]
            if not parents:
                # A node without parents must be a highest root
                return obj

            num_parents_to_obj.setdefault(len(parents), obj)

    if not num_parents_to_obj:
        return

    minimum_parent = min(num_parents_to_obj)
    return num_parents_to_obj[minimum_parent]


@contextlib.contextmanager
def attribute_overrides(
        obj,
        attribute_values
):
    """Apply attribute or property overrides during context.

    Supports nested/deep overrides, that is also why it does not use **kwargs
    as function arguments because it requires the keys to support dots (`.`).

    Example:
        >>> with attribute_overrides(scene, {
        ...     "render.fps": 30,
        ...     "frame_start": 1001}
        ... ):
        ...     print(scene.render.fps)
        ...     print(scene.frame_start)
        # 30
        # 1001

    Arguments:
        obj (Any): The object to set attributes and properties on.
        attribute_values: (dict[str, Any]): The property names mapped to the
            values that will be applied during the context.
    """
    if not attribute_values:
        # do nothing
        yield
        return

    # Helper functions to get and set nested keys on the scene object like
    # e.g. "scene.unit_settings.scale_length" or "scene.render.fps"
    # by doing `setattr_deep(scene, "unit_settings.scale_length", 10)`
    def getattr_deep(root, path):
        for key in path.split("."):
            root = getattr(root, key)
        return root

    def setattr_deep(root, path, value):
        keys = path.split(".")
        last_key = keys.pop()
        for key in keys:
            root = getattr(root, key)
        return setattr(root, last_key, value)

    # Get original values
    original = {
        key: getattr_deep(obj, key) for key in attribute_values
    }
    try:
        for key, value in attribute_values.items():
            setattr_deep(obj, key, value)
        yield
    finally:
        for key, value in original.items():
            setattr_deep(obj, key, value)


def collect_animation_defs(step=True, fps=False):
    """Get the basic animation attribute definitions for the publisher.

    Arguments:
        create_context (CreateContext): The context of publisher will be
            used to define the defaults for the attributes to use the current
            context's entity frame range as default values.
        step (bool): Whether to include `step` attribute definition.
        fps (bool): Whether to include `fps` attribute definition.

    Returns:
        List[NumberDef]: List of number attribute definitions.

    """

    # get scene values as defaults
    scene = bpy.context.scene

    # use task entity attributes to set defaults based on current context
    project_name = get_current_project_name()
    asset_name = get_current_asset_name()
    attrib = get_asset_by_name(project_name, asset_name)
    frame_start = attrib.get("frameStart", scene.frame_start)
    frame_end = attrib.get("frameEnd", scene.frame_end)
    handle_start = attrib.get("handleStart", 0)
    handle_end = attrib.get("handleEnd", 0)

    # build attributes
    defs = [
        NumberDef("frameStart",
                  label="Frame Start",
                  default=frame_start,
                  decimals=0),
        NumberDef("frameEnd",
                  label="Frame End",
                  default=frame_end,
                  decimals=0),
        NumberDef("handleStart",
                  label="Handle Start",
                  tooltip="Frames added before frame start to use as handles.",
                  default=handle_start,
                  decimals=0),
        NumberDef("handleEnd",
                  label="Handle End",
                  tooltip="Frames added after frame end to use as handles.",
                  default=handle_end,
                  decimals=0),
    ]

    if step:
        defs.append(
            NumberDef(
                "step",
                label="Step size",
                tooltip="Number of frames to skip forward while rendering/"
                        "playing back each frame",
                default=1,
                decimals=0
            )
        )

    if fps:
        current_fps = scene.render.fps / scene.render.fps_base
        fps_def = NumberDef(
            "fps", label="FPS", default=current_fps, decimals=5
        )
        defs.append(fps_def)

    return defs


def get_cache_modifiers(obj, modifier_type="MESH_SEQUENCE_CACHE"):
    modifiers_dict = {}
    modifiers = [modifier for modifier in obj.modifiers
                 if modifier.type == modifier_type]
    if modifiers:
        modifiers_dict[obj.name] = modifiers
    else:
        for sub_obj in obj.children:
            for ob in sub_obj.children:
                cache_modifiers = [modifier for modifier in ob.modifiers
                                   if modifier.type == modifier_type]
                modifiers_dict[ob.name] = cache_modifiers
    return modifiers_dict


def get_blender_version():
    """Get Blender Version
    """
    major, minor, subversion = bpy.app.version
    return major, minor, subversion


def get_parents_for_collection(collection, collections=None):
    if not collections:
        collections = bpy.data.collections
    return [c for c in collections if c.user_of_id(collection)]


def get_parent_collections_for_object(obj):
    """Retrieve the object parent's collection
    Args:
        obj (bpy.types.Object or str): a blender object or its name
    Return:
        bpy.types.Collection: The parent collection
    """
    parent_collections = set()
    if isinstance(obj, str):
        obj = bpy.data.objects.get(obj)

    if not obj:
        raise ValueError("Object doesn't exist")

    if obj:
        for coll in bpy.data.collections:
            if obj.name in coll.objects:
                parent_collections.add(coll)

    return parent_collections

def make_scene_empty(scene=None):
    """Delete all objects, worlds and collections in given scene and clean everything.
        Args:
            scene (bpy.types.Scene or str): a blender scene object, or its name
    """

    # If no scene scpecified
    if scene is None:
        # Not specified: it's the current scene.
        scene = bpy.context.scene
    else:
        # if scene is a scene.name
        if isinstance(scene, str):
            # Specified by name: get the scene object.
            scene = bpy.data.scenes[scene]
        # Otherwise, assume it's a scene object already.

    # Remove objects.
    for object_ in scene.objects:
        bpy.data.objects.remove(object_, do_unlink=True)

    # Remove worlds.
    for world_ in bpy.data.worlds:
        bpy.data.worlds.remove(world_, do_unlink=True)

    # Remove collections.
    for coll_ in bpy.data.collections:
        bpy.data.collections.remove(coll_, do_unlink=True)

    # Remove linked library
    for lib in bpy.data.libraries:
        bpy.data.libraries.remove(lib, do_unlink=True)

    # Clean everything
    bpy.ops.outliner.orphans_purge(do_local_ids=True, do_linked_ids=True, do_recursive=True)

def purge_orphans(is_recursive):
    data_types = [attr for attr in dir(bpy.data) if
                    isinstance(getattr(bpy.data, attr), bpy.types.bpy_prop_collection)]

    for data_type in data_types:
        data_collection = getattr(bpy.data, data_type)

        for item in list(data_collection):
            if item.users == 0:
                try:
                    bpy.data.batch_remove([item])
                except Exception as e:
                    print(f"Impossible to Delete {item.name} : {e}")


    if is_recursive:
        purge_orphans(is_recursive=False)

def get_asset_children(asset):
    return list(asset.objects) if isinstance(asset, bpy.types.Collection) else list(asset.children)


def get_and_select_camera(objects):
    for blender_object in objects:
        if blender_object.type == "CAMERA":
            blender_object.select_set(True)
            return blender_object.data

        camera = get_and_select_camera(list(blender_object.children))
        if camera:
            return camera


def is_camera(obj):
    return isinstance(obj, bpy.types.Object) and obj.type == "CAMERA"

def is_collection(obj):
    return isinstance(obj, bpy.types.Collection)

<<<<<<< HEAD
def get_value_safe(v):
    """Convert values to JSON friendly attributes"""
    if isinstance(v, (Vector, Euler, Quaternion, Color)):
        return list(v)
    elif isinstance(v, (int, float, str, bool)):
        return v
    elif isinstance(v, (list, tuple)):
        return [get_value_safe(x) for x in v]
    return str(v)

def rsetattr(obj, attr, val):
    pre, _, post = attr.rpartition('.')
    target = rgetattr(obj, pre) if pre else obj
    current = getattr(target, post, None)

    if isinstance(current, (Vector, Euler, Quaternion, Color)):
        if isinstance(val, (list, tuple)):
            current[:] = val
        else:
            raise TypeError(f"Incompatible value for {attr}: expected list/tuple, got {type(val)}")
    else:
        setattr(target, post, val)

def rgetattr(obj, attr, *args):
    def _getattr(obj, attr):
        return getattr(obj, attr, *args)
    return functools.reduce(_getattr, [obj] + attr.split('.'))

def rhasattr(obj, attr):
    def _hasattr(obj, attr):
        if obj is None or not hasattr(obj, attr):
            return None
        return getattr(obj, attr)
    result = functools.reduce(_hasattr, [obj] + attr.split('.'))
    return result is not None

def get_properties_on_object(obj, frame=1):
    """Get the properties value on an object based on list of properties from setting.
    At a given frame.
    Arguments:
        obj: object to get the property value from
        frame: at which frame get the property

    return: dict"""
    bpy.context.scene.frame_set(frame)

    data = {}

    properties = pipeline.get_non_keyed_property_to_export()
    for attr in properties:
        if not rhasattr(obj, attr):
            continue
        data[attr] = get_value_safe(rgetattr(obj, attr))

    # Custom properties
    custom = {}
    for key in obj.keys():
        if key != "_RNA_UI":
            custom[key] = get_value_safe(obj[key])
    if custom:
        data[SNAPSHOT_CUSTOM_PROPERTIES] = custom

    if not obj.type == "ARMATURE":
        return data

    # If it's an armature, capture all bone pose
    pose_data = {}
    for pb in obj.pose.bones:
        pb_data = {}
        for attr in properties:
            if not rhasattr(pb, attr):
                continue
            pb_data[attr] = get_value_safe(rgetattr(pb, attr))
        pb_data[SNAPSHOT_CUSTOM_PROPERTIES] = {k: get_value_safe(v) for k, v in pb.items() if k != "_RNA_UI"}
        pose_data[pb.name] = pb_data
    data[SNAPSHOT_POSE_BONE] = pose_data

    return data


def set_properties_on_object(obj, data, frame=1):
    """Set the properties value on an object based on list of properties from data.
        At a given frame.
        Arguments:
            obj: object to set the property value from
            data: dict {attr_name:value}
            frame: at which frame get the property

        return: dict"""
    bpy.context.scene.frame_set(frame)

    properties = pipeline.get_non_keyed_property_to_export()

    for attr in properties:
        if not attr in data or not rhasattr(obj, attr):
            continue
        rsetattr(obj, attr, data[attr])

    # Custom properties
    for k, v in data.get(SNAPSHOT_CUSTOM_PROPERTIES, {}).items():
        obj[k] = v

    if not obj.type == "ARMATURE" and SNAPSHOT_POSE_BONE not in data:
        return

    # If it's an armature, capture all bone pose
    for bone_name, bone_data in data[SNAPSHOT_POSE_BONE].items():
        if not bone_name in obj.pose.bones:
            continue
        pb = obj.pose.bones[bone_name]
        for attr in properties:
            if not attr in bone_data:
                continue
            rsetattr(pb, attr, bone_data[attr])

        for k, v in bone_data.get(SNAPSHOT_CUSTOM_PROPERTIES, {}).items():
            pb[k] = v


def restore_properties_on_instance(instance_obj, corresponding_instance):
    """Set properties of the data _snapshot exported with the blend animation
    for all objects in the corresponding_instance"""
    snapshot_data = pipeline.get_avalon_node(instance_obj, get_property=SNAPSHOT_PROPERTY)
    if not snapshot_data:
        print(f"No snapshot data found on {instance_obj.name}")
        return
    for obj in pipeline.get_container_content(corresponding_instance):
        data = snapshot_data.get(obj.name, None)
        if not data:
            continue
        set_properties_on_object(obj, data)
=======
def get_viewport_shading():
    try:
        window = bpy.data.window_managers[0].windows[0]
        area = next(iter(area for area in window.screen.areas if area.type == "VIEW_3D"))
        return area.spaces[0].shading.type
    except StopIteration:
        return
>>>>>>> 66b602d7
<|MERGE_RESOLUTION|>--- conflicted
+++ resolved
@@ -774,7 +774,6 @@
 def is_collection(obj):
     return isinstance(obj, bpy.types.Collection)
 
-<<<<<<< HEAD
 def get_value_safe(v):
     """Convert values to JSON friendly attributes"""
     if isinstance(v, (Vector, Euler, Quaternion, Color)):
@@ -906,12 +905,11 @@
         if not data:
             continue
         set_properties_on_object(obj, data)
-=======
+
 def get_viewport_shading():
     try:
         window = bpy.data.window_managers[0].windows[0]
         area = next(iter(area for area in window.screen.areas if area.type == "VIEW_3D"))
         return area.spaces[0].shading.type
     except StopIteration:
-        return
->>>>>>> 66b602d7
+        return