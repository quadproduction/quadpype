"""Create review."""

from quadpype.hosts.blender.api import plugin, lib
from quadpype.lib import EnumDef, BoolDef, UISeparatorDef


class CreateReview(plugin.BlenderCreator):
    """Single baked camera."""

    identifier = "io.quadpype.creators.blender.review"
    label = "Review"
    family = "review"
    icon = "video-camera"

    def create(
        self, subset_name: str, instance_data: dict, pre_create_data: dict
    ):
        # Run parent create method
        collection = super().create(
            subset_name, instance_data, pre_create_data
        )

        if pre_create_data.get("use_selection"):
            selected = lib.get_selection()
            for obj in selected:
                collection.objects.link(obj)

        return collection

    def get_instance_attr_defs(self):
        defs = lib.collect_animation_defs()
        defs.extend(
            [
<<<<<<< HEAD
=======
                UISeparatorDef("render_pass_separator"),
                BoolDef(
                    "mark_for_review",
                    label="Review Publish on Tracker",
                    default=True
                ),
>>>>>>> 66b602d7
                UISeparatorDef(),
                EnumDef(
                    "render_view",
                    label="Render view",
<<<<<<< HEAD
                    items=["camera", "viewport"],
                    default="viewport"
=======
                    items=["active camera", "camera in instance", "viewport"],
                    default="active camera"
                ),
                EnumDef(
                    "shader_mode",
                    label="Shader Mode",
                    items=["Viewport", "WIREFRAME", "SOLID", "MATERIAL"],
                    default="Viewport"
                ),
                BoolDef(
                    "render_overlay",
                    label="Render Overlay",
                    tooltip="Make image in background camera visible in review",
                    default=True
                ),
                BoolDef(
                    "render_floor_grid",
                    label="Render Floor Grid",
                    tooltip="Make the floor grid and axes visible in review",
                    default=False
>>>>>>> 66b602d7
                ),
                BoolDef(
                    "generate_image_sequence",
                    label="Generate Image Sequence",
                    tooltip="Generate image sequence",
                    default=True
                ),
                BoolDef(
                    "use_transparent_background",
                    label="Use transparent background",
                    default=False
                ),
            ]
        )

        return defs<|MERGE_RESOLUTION|>--- conflicted
+++ resolved
@@ -31,23 +31,16 @@
         defs = lib.collect_animation_defs()
         defs.extend(
             [
-<<<<<<< HEAD
-=======
                 UISeparatorDef("render_pass_separator"),
                 BoolDef(
                     "mark_for_review",
                     label="Review Publish on Tracker",
                     default=True
                 ),
->>>>>>> 66b602d7
                 UISeparatorDef(),
                 EnumDef(
                     "render_view",
                     label="Render view",
-<<<<<<< HEAD
-                    items=["camera", "viewport"],
-                    default="viewport"
-=======
                     items=["active camera", "camera in instance", "viewport"],
                     default="active camera"
                 ),
@@ -68,7 +61,6 @@
                     label="Render Floor Grid",
                     tooltip="Make the floor grid and axes visible in review",
                     default=False
->>>>>>> 66b602d7
                 ),
                 BoolDef(
                     "generate_image_sequence",
