--- conflicted
+++ resolved
@@ -26,13 +26,8 @@
 from quadpype.client.mongo.entities import get_assets
 from quadpype.settings import get_project_settings
 from quadpype.hosts.blender.api.pipeline import (
-<<<<<<< HEAD
-    get_avalon_node
-=======
-    AVALON_CONTAINERS,
     get_avalon_node,
     add_to_avalon_container
->>>>>>> 4a302882
 )
 from quadpype.hosts.blender.api.constants import AVALON_CONTAINERS
 from quadpype.hosts.blender.api import (
