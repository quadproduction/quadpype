--- conflicted
+++ resolved
@@ -46,21 +46,12 @@
 
         assert container, "No asset group found"
 
-<<<<<<< HEAD
-        target_namespace = get_avalon_node(container).get('namespace')
-=======
-        target_namespace = container.get(AVALON_PROPERTY).get('namespace', namespace)
->>>>>>> 32915d4b
+        target_namespace = get_avalon_node(container).get('namespace', namespace)
 
         action = data_to.actions[0].make_local().copy()
 
         for obj in bpy.data.objects:
-<<<<<<< HEAD
-            if get_avalon_node(obj).get('namespace') == target_namespace:
-=======
-            if obj.get(AVALON_PROPERTY) and obj.get(AVALON_PROPERTY).get(
-                    'namespace', namespace) == target_namespace:
->>>>>>> 32915d4b
+            if get_avalon_node(obj).get('namespace', namespace) == target_namespace:
                 if obj.children[0]:
                     if not obj.children[0].animation_data:
                         obj.children[0].animation_data_create()
