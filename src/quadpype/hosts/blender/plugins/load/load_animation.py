"""Load an animation in Blender."""

from typing import Dict, List, Optional

import bpy

from quadpype.hosts.blender.api import plugin, pipeline, lib
from quadpype.hosts.blender.api.pipeline import get_avalon_node


class BlendAnimationLoader(plugin.BlenderLoader):
    """Load animations from a .blend file.

    Warning:
        Loading the same asset more then once is not properly supported at the
        moment.
    """

    families = ["animation"]
    representations = ["blend"]

    label = "Link Animation"
    icon = "code-fork"
    color = "orange"

    def process_asset(
        self, context: dict, name: str, namespace: Optional[str] = None,
        options: Optional[Dict] = None
    ) -> Optional[List]:
        """
        Arguments:
            name: Use pre-defined name
            namespace: Use pre-defined namespace
            context: Full parenthood of representation to load
            options: Additional settings dictionary
        """
        libpath = self.filepath_from_context(context)
        previous_libraries = [library.name for library in bpy.data.libraries]
        previous_actions = [action.name for action in bpy.data.actions]

        with bpy.data.libraries.load(
            libpath, link=True, relative=False
        ) as (data_from, data_to):
            data_to.collections = data_from.collections
            data_to.actions = data_from.actions

<<<<<<< HEAD
        container = data_to.objects[0]

        assert container, "No asset group found"

        target_namespace = get_avalon_node(container).get('namespace', namespace)

        action = data_to.actions[0].make_local().copy()

        for obj in bpy.data.objects:
            if get_avalon_node(obj).get('namespace', namespace) == target_namespace:
                if obj.children[0]:
                    if not obj.children[0].animation_data:
                        obj.children[0].animation_data_create()
                    obj.children[0].animation_data.action = action
                break

        bpy.data.objects.remove(container)

        filename = bpy.path.basename(libpath)
        # Blender has a limit of 63 characters for any data name.
        # If the filename is longer, it will be truncated.
        if len(filename) > 63:
            filename = filename[:63]
        library = bpy.data.libraries.get(filename)
        bpy.data.libraries.remove(library)
=======
        container = pipeline.get_container(collections=data_to.collections)
        correspondance = get_avalon_node(container).get("correspondance")
        target_namespace = get_avalon_node(container).get('namespace')
        assert container, "No asset group found"

        actions = data_to.actions
        assert actions, "No action found"

        for action in actions:
            if action.name in previous_actions:
                bpy.data.actions.remove(bpy.data.actions.get(action.name))
            action.make_local().copy()

        avalon_container_coll = bpy.data.collections.get(pipeline.AVALON_CONTAINERS)
        loaded_containers = (pipeline.get_container_content(avalon_container_coll)
                            if avalon_container_coll else []
        )

        for loaded_container in loaded_containers:
            if not get_avalon_node(loaded_container).get('namespace') == target_namespace:
                continue
            for obj in pipeline.get_container_content(loaded_container):
                if not obj.name in correspondance.keys():
                    continue
                if not obj.animation_data:
                    obj.animation_data_create()
                obj.animation_data.action = bpy.data.actions.get(
                    correspondance.get(obj.name), f"{obj.name}Action"
                )

        for library in bpy.data.libraries:
            if library.name in previous_libraries:
                continue
            bpy.data.libraries.remove(library)
>>>>>>> f4d775b4
<|MERGE_RESOLUTION|>--- conflicted
+++ resolved
@@ -44,36 +44,9 @@
             data_to.collections = data_from.collections
             data_to.actions = data_from.actions
 
-<<<<<<< HEAD
-        container = data_to.objects[0]
-
-        assert container, "No asset group found"
-
-        target_namespace = get_avalon_node(container).get('namespace', namespace)
-
-        action = data_to.actions[0].make_local().copy()
-
-        for obj in bpy.data.objects:
-            if get_avalon_node(obj).get('namespace', namespace) == target_namespace:
-                if obj.children[0]:
-                    if not obj.children[0].animation_data:
-                        obj.children[0].animation_data_create()
-                    obj.children[0].animation_data.action = action
-                break
-
-        bpy.data.objects.remove(container)
-
-        filename = bpy.path.basename(libpath)
-        # Blender has a limit of 63 characters for any data name.
-        # If the filename is longer, it will be truncated.
-        if len(filename) > 63:
-            filename = filename[:63]
-        library = bpy.data.libraries.get(filename)
-        bpy.data.libraries.remove(library)
-=======
         container = pipeline.get_container(collections=data_to.collections)
         correspondance = get_avalon_node(container).get("correspondance")
-        target_namespace = get_avalon_node(container).get('namespace')
+        target_namespace = get_avalon_node(container).get('namespace', namespace)
         assert container, "No asset group found"
 
         actions = data_to.actions
@@ -90,7 +63,7 @@
         )
 
         for loaded_container in loaded_containers:
-            if not get_avalon_node(loaded_container).get('namespace') == target_namespace:
+            if not get_avalon_node(loaded_container).get('namespace', namespace) == target_namespace:
                 continue
             for obj in pipeline.get_container_content(loaded_container):
                 if not obj.name in correspondance.keys():
@@ -104,5 +77,4 @@
         for library in bpy.data.libraries:
             if library.name in previous_libraries:
                 continue
-            bpy.data.libraries.remove(library)
->>>>>>> f4d775b4
+            bpy.data.libraries.remove(library)