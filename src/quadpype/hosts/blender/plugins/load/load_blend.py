--- conflicted
+++ resolved
@@ -182,23 +182,6 @@
         self[:] = objects
         return objects
 
-<<<<<<< HEAD
-=======
-    @staticmethod
-    def remove_library_from_blend_file(libpath):
-        # Blender has a limit of 63 characters for any data name.
-        # If the filepath is longer, it will be truncated.
-        filepath = bpy.path.basename(libpath)
-        if len(filepath) > 63:
-            filepath = filepath[:63]
-        library = bpy.data.libraries.get(filepath)
-        bpy.data.libraries.remove(library)
-
-    @staticmethod
-    def is_shot():
-        return len(get_current_context()['asset_name'].split('_')) > 1
-
->>>>>>> a23cb95d
     def load_assets_and_create_hierarchy(self, representation, libpath, group_name, unique_number, import_method):
         parent = self.get_parent_data(representation)
         if not parent:
@@ -315,7 +298,6 @@
 
         return container, members
 
-<<<<<<< HEAD
     def import_blend_objects(self, libpath, group_name, import_method):
         if import_method == ImportMethod.APPEND:
             container, members = self.append_blend_objects(libpath, group_name)
@@ -453,8 +435,6 @@
         library = bpy.data.libraries.get(filepath)
         bpy.data.libraries.remove(library)
 
-=======
->>>>>>> a23cb95d
     @staticmethod
     def _extract_last_collection_from_first_template(data, templates, unique_number):
         return get_resolved_name(
@@ -475,10 +455,6 @@
         return collection
 
     @staticmethod
-<<<<<<< HEAD
-    def is_shot():
-        return len(get_current_context()['asset_name'].split('_')) > 1
-=======
     def get_parent_data(context):
         parent = context["representation"]["context"].get('parent', None)
         if not parent:
@@ -490,7 +466,6 @@
             return hierarchy.split('/')[-1]
 
         return parent
->>>>>>> a23cb95d
 
     @staticmethod
     def get_top_collection(collection_name, default_parent_collection_name):
