import re

from quadpype import resources
from quadpype.lib import BoolDef, UISeparatorDef, EnumDef, UILabelDef
from quadpype.hosts.aftereffects import api
from quadpype.pipeline import (
    Creator,
    CreatedInstance,
    CreatorError,
    get_current_project_name,
    get_current_asset_name
)
from quadpype.settings import get_project_settings
from quadpype.hosts.aftereffects.api.pipeline import cache_and_get_instances
from quadpype.hosts.aftereffects.api.lib import set_settings
from quadpype.lib import prepare_template_data
from quadpype.pipeline.settings import get_available_resolutions, extract_width_and_height
from quadpype.pipeline.create import SUBSET_NAME_ALLOWED_SYMBOLS


class RenderCreator(Creator):
    """Creates 'render' instance for publishing.

    Result of 'render' instance is video or sequence of images for particular
    composition based of configuration in its RenderQueue.
    """
    identifier = "render"
    label = "Render"
    family = "render"
    description = "Render creator"

    create_allow_context_change = True

    # Settings
    mark_for_review = True
    set_frames_create = True
    set_resolution_create = True

    resolution = None
    resolutions = []
    auto_resize = False

    def create(self, subset_name_from_ui, data, pre_create_data):
        stub = api.get_stub()  # only after After Effects is up

        try:
            _ = stub.get_active_document_full_name()
        except ValueError:
            raise CreatorError(
                "Please save workfile via Workfile app first!"
            )

        if pre_create_data.get("use_selection"):
            comps = stub.get_selected_items(
                comps=True, folders=False, footages=False
            )
        else:
            comps = stub.get_items(comps=True, folders=False, footages=False)

        if not comps:
            raise CreatorError(
                "Nothing to create. Select composition in Project Bin if "
                "'Use selection' is toggled or create at least "
                "one composition."
            )
        use_composition_name = (pre_create_data.get("use_composition_name") or
                                len(comps) > 1)

        self.resolution = pre_create_data.get('resolution')

        for comp in comps:
            composition_name = re.sub(
                "[^{}]+".format(SUBSET_NAME_ALLOWED_SYMBOLS),
                "",
                comp.name
            )
            if use_composition_name:
                if "{composition}" not in subset_name_from_ui.lower():
                    subset_name_from_ui += "{Composition}"

                dynamic_fill = prepare_template_data({"composition":
                                                      composition_name})
                subset_name = subset_name_from_ui.format(**dynamic_fill)
                data["composition_name"] = composition_name
            else:
                subset_name = subset_name_from_ui
                subset_name = re.sub(r"\{composition\}", '', subset_name,
                                     flags=re.IGNORECASE)

            for inst in self.create_context.instances:
                if subset_name == inst.subset_name:
                    raise CreatorError("{} already exists".format(
                        inst.subset_name))

            data["members"] = [comp.id]
            data["orig_comp_name"] = composition_name

            new_instance = CreatedInstance(self.family, subset_name, data,
                                           self)
            if "farm" in pre_create_data:
                use_farm = pre_create_data["farm"]
                new_instance.creator_attributes["farm"] = use_farm

            review = pre_create_data["mark_for_review"]
            new_instance.creator_attributes["mark_for_review"] = review

            api.get_stub().imprint(new_instance.id,
                                   new_instance.data_to_store())
            self._add_instance_to_context(new_instance)

            stub.rename_item(comp.id, subset_name)
            stub.add_comp_to_render_queue(comp.id)

            width, height = extract_width_and_height(self.resolution)
            set_settings(
                frames=self.set_frames_create,
                resolution=self.set_resolution_create,
                comp_ids=[comp.id],
                print_msg=False,
                override_width=width,
                override_height=height
            )

    def get_pre_create_attr_defs(self):
        output = [
            BoolDef("use_selection",
                    tooltip="Composition for publishable instance should be "
                            "selected by default.",
                    default=True, label="Use selection"),
            BoolDef("use_composition_name",
                    label="Use composition name in subset"),
            UISeparatorDef(),
            BoolDef("farm", label="Render on farm"),
            BoolDef(
                "mark_for_review",
                label="Review",
                default=self.mark_for_review
            )
        ]

        project_name = get_current_project_name()
        project_settings = get_project_settings(project_name)
        self.auto_resize = project_settings.get('aftereffects', {}).get('create', {}).get('RenderCreator', {}).get(
            'auto_resolution_resize', {})

        if not self.auto_resize:
            self.log.warning(
                "Resolution auto resize hasn't been enabled in project config. Resolution can not be overridden."
            )
            return output

<<<<<<< HEAD
        self.resolutions = get_available_resolutions(
            project_name=project_name,
            project_settings=project_settings
=======
        resolutions = list(
            set(
                get_available_resolutions(
                    project_name=project_name,
                    project_settings=project_settings
                )
            )
>>>>>>> 659aba7a
        )
        if self.resolutions:
            output.append(
                EnumDef(
                    "resolution",
                    items=self.resolutions,
                    default=self.resolutions[0],
                    label="Resolution",
                )
            )
        return output

    def get_instance_attr_defs(self):
        output = [
            BoolDef("farm", label="Render on farm"),
            BoolDef(
                "mark_for_review",
                label="Review",
                default=False
            )
        ]
        if self.auto_resize:
            output.append(
                EnumDef(
                    "resolution",
                    items=self.resolutions,
                    default=self.resolution,
                    label="Resolution",
                )
            )

        return output

    def get_icon(self):
        return resources.get_app_icon_filepath()

    def collect_instances(self):
        for instance_data in cache_and_get_instances(self):
            # legacy instances have family=='render' or 'renderLocal', use them
            creator_id = (instance_data.get("creator_identifier") or
                          instance_data.get("family", '').replace("Local", ''))
            if creator_id == self.identifier:
                instance_data = self._handle_legacy(instance_data)
                instance = CreatedInstance.from_existing(
                    instance_data, self
                )
                self._add_instance_to_context(instance)

    def update_instances(self, update_list):
        for created_inst, _changes in update_list:
            api.get_stub().imprint(created_inst.get("instance_id"),
                                   created_inst.data_to_store())
            subset_change = _changes.get("subset")
            if subset_change:
                api.get_stub().rename_item(created_inst.data["members"][0],
                                           subset_change.new_value)

    def remove_instances(self, instances):
        """Removes metadata and renames to original comp name if available."""
        for instance in instances:
            self._remove_instance_from_context(instance)
            self.host.remove_instance(instance)

            comp_id = instance.data["members"][0]
            comp = api.get_stub().get_item(comp_id)
            orig_comp_name = instance.data.get("orig_comp_name")
            if comp:
                if orig_comp_name:
                    new_comp_name = orig_comp_name
                else:
                    new_comp_name = "dummyCompName"
                api.get_stub().rename_item(comp_id,
                                           new_comp_name)

    def apply_settings(self, project_settings):
        plugin_settings = (
            project_settings["aftereffects"]["create"]["RenderCreator"]
        )

        self.mark_for_review = plugin_settings["mark_for_review"]
        self.set_frames_create = plugin_settings["set_frames_create"]
        self.set_resolution_create = plugin_settings["set_resolution_create"]
        self.default_variants = plugin_settings.get(
            "default_variants",
            plugin_settings.get("defaults") or []
        )

    def get_detail_description(self):
        return """Creator for Render instances

        Main publishable item in AfterEffects will be of `render` family.
        Result of this item (instance) is picture sequence or video that could
        be a final delivery product or loaded and used in another DCCs.

        Select single composition and create instance of 'render' family or
        turn off 'Use selection' to create instance for all compositions.

        'Use composition name in subset' allows to explicitly add composition
        name into created subset name.

        Position of composition name could be set in
        `project_settings/global/tools/creator/subset_name_profiles` with some
        form of '{composition}' placeholder.

        Composition name will be used implicitly if multiple composition should
        be handled at same time.

        If {composition} placeholder is not us 'subset_name_profiles'
        composition name will be capitalized and set at the end of subset name
        if necessary.

        If composition name should be used, it will be cleaned up of characters
        that would cause an issue in published file names.
        """

    def get_dynamic_data(self, variant, task_name, asset_doc,
                         project_name, host_name, instance):
        dynamic_data = {}
        if instance is not None:
            composition_name = instance.get("composition_name")
            if composition_name:
                dynamic_data["composition"] = composition_name
        else:
            dynamic_data["composition"] = "{composition}"

        return dynamic_data

    def _handle_legacy(self, instance_data):
        """Converts old instances to new format."""
        if not instance_data.get("members"):
            instance_data["members"] = [instance_data.get("uuid")]

        if instance_data.get("uuid"):
            # uuid not needed, replaced with unique instance_id
            api.get_stub().remove_instance(instance_data.get("uuid"))
            instance_data.pop("uuid")

        if not instance_data.get("task"):
            instance_data["task"] = self.create_context.get_current_task_name()

        if not instance_data.get("creator_attributes"):
            is_old_farm = instance_data["family"] != "renderLocal"
            instance_data["creator_attributes"] = {"farm": is_old_farm}
            instance_data["family"] = self.family

        if instance_data["creator_attributes"].get("mark_for_review") is None:
            instance_data["creator_attributes"]["mark_for_review"] = True

        return instance_data<|MERGE_RESOLUTION|>--- conflicted
+++ resolved
@@ -149,11 +149,6 @@
             )
             return output
 
-<<<<<<< HEAD
-        self.resolutions = get_available_resolutions(
-            project_name=project_name,
-            project_settings=project_settings
-=======
         resolutions = list(
             set(
                 get_available_resolutions(
@@ -161,9 +156,9 @@
                     project_settings=project_settings
                 )
             )
->>>>>>> 659aba7a
         )
-        if self.resolutions:
+        if resolutions:
+            self.resolutions = resolutions
             output.append(
                 EnumDef(
                     "resolution",
