import os
from openpype.lib.openpype_version import is_running_staging, is_running_locally

RESOURCES_DIR = os.path.dirname(os.path.abspath(__file__))


def get_resource(*args):
    """ Serves to simple resources access

    :param *args: should contain *subfolder* names and *filename* of
                  resource from the resource folder
    :type *args: list
    """
    return os.path.normpath(os.path.join(RESOURCES_DIR, *args))


def get_image_path(*args):
    """Helper function to get images.

    Args:
        *<str>: Filepath part items.
    """
    return get_resource("images", *args)


def get_liberation_font_path(bold=False, italic=False):
    font_name = "LiberationSans"
    suffix = ""
    if bold:
        suffix += "Bold"
    if italic:
        suffix += "Italic"

    if not suffix:
        suffix = "Regular"

    filename = "{}-{}.ttf".format(font_name, suffix)
    font_path = get_resource("fonts", font_name, filename)
    return font_path


<<<<<<< HEAD
def get_openpype_production_icon_filepath():
    filename = "openpype_icon.png"
    return get_resource("icons", filename)


def get_openpype_staging_icon_filepath():
    filename = "openpype_icon_staging.png"
    return get_resource("icons", filename)


def get_openpype_dev_staging_icon_filepath():
    return get_resource("icons", "openpype_icon_dev_staging.png")


def get_openpype_dev_icon_filepath():
    return get_resource("icons", "openpype_icon_dev.png")

def get_openpype_icon_filepath(staging=None):
    if os.getenv("AYON_USE_DEV") == "1":
        return get_resource("icons", "AYON_icon_dev.png")

    if staging is None:
        staging = is_running_staging()

    if is_running_locally():
        if staging:
            return get_openpype_dev_staging_icon_filepath()
        return get_openpype_dev_icon_filepath()

    if staging:
        return get_openpype_staging_icon_filepath()
    return get_openpype_production_icon_filepath()


def get_openpype_splash_filepath(staging=None):
    if staging is None:
        staging = is_running_staging()

    if staging:
        splash_file_name = "openpype_splash_staging.png"
    else:
        splash_file_name = "openpype_splash.png"
    return get_resource("icons", splash_file_name)
=======
def _get_app_image_variation_name():
    if is_running_locally():
        return "dev"
    elif is_running_staging():
        return "staging"
>>>>>>> aae2137e

    return "default"

def get_app_icon_filepath(variation_name=None):
    if not variation_name:
        variation_name = _get_app_image_variation_name()
    return get_resource("icons", "quadpype_icon_{}.png".format(variation_name))


def get_app_splash_filepath(variation_name=None):
    if not variation_name:
        variation_name = _get_app_image_variation_name()
    return get_resource("icons", "quadpype_splash_{}.png".format(variation_name))<|MERGE_RESOLUTION|>--- conflicted
+++ resolved
@@ -39,57 +39,11 @@
     return font_path
 
 
-<<<<<<< HEAD
-def get_openpype_production_icon_filepath():
-    filename = "openpype_icon.png"
-    return get_resource("icons", filename)
-
-
-def get_openpype_staging_icon_filepath():
-    filename = "openpype_icon_staging.png"
-    return get_resource("icons", filename)
-
-
-def get_openpype_dev_staging_icon_filepath():
-    return get_resource("icons", "openpype_icon_dev_staging.png")
-
-
-def get_openpype_dev_icon_filepath():
-    return get_resource("icons", "openpype_icon_dev.png")
-
-def get_openpype_icon_filepath(staging=None):
-    if os.getenv("AYON_USE_DEV") == "1":
-        return get_resource("icons", "AYON_icon_dev.png")
-
-    if staging is None:
-        staging = is_running_staging()
-
-    if is_running_locally():
-        if staging:
-            return get_openpype_dev_staging_icon_filepath()
-        return get_openpype_dev_icon_filepath()
-
-    if staging:
-        return get_openpype_staging_icon_filepath()
-    return get_openpype_production_icon_filepath()
-
-
-def get_openpype_splash_filepath(staging=None):
-    if staging is None:
-        staging = is_running_staging()
-
-    if staging:
-        splash_file_name = "openpype_splash_staging.png"
-    else:
-        splash_file_name = "openpype_splash.png"
-    return get_resource("icons", splash_file_name)
-=======
 def _get_app_image_variation_name():
     if is_running_locally():
         return "dev"
     elif is_running_staging():
         return "staging"
->>>>>>> aae2137e
 
     return "default"
 
