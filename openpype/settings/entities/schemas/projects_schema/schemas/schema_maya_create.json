--- conflicted
+++ resolved
@@ -203,41 +203,46 @@
         {
             "type": "dict",
             "collapsible": true,
-<<<<<<< HEAD
             "key": "CreateProxyAlembic",
             "label": "Create Proxy Alembic",
-=======
+            "checkbox_key": "enabled",
+            "children": [
+                {
+                    "type": "boolean",
+                    "key": "enabled",
+                    "label": "Enabled"
+                },
+                {
+                    "type": "boolean",
+                    "key": "write_color_sets",
+                    "label": "Write Color Sets"
+                },
+                {
+                    "type": "boolean",
+                    "key": "write_face_sets",
+                    "label": "Write Face Sets"
+                },
+                {
+                    "type": "list",
+                    "key": "defaults",
+                    "label": "Default Subsets",
+                    "object_type": "text"
+                }
+            ]
+        },
+        {
+            "type": "dict",
+            "collapsible": true,
             "key": "CreateAss",
             "label": "Create Ass",
->>>>>>> 64b7276c
-            "checkbox_key": "enabled",
-            "children": [
-                {
-                    "type": "boolean",
-                    "key": "enabled",
-                    "label": "Enabled"
-                },
-                {
-<<<<<<< HEAD
-                    "type": "boolean",
-                    "key": "write_color_sets",
-                    "label": "Write Color Sets"
-                },
-                {
-                    "type": "boolean",
-                    "key": "write_face_sets",
-                    "label": "Write Face Sets"
-                },
-                {
-                    "type": "list",
-                    "key": "defaults",
-                    "label": "Default Subsets",
-                    "object_type": "text"
-                }
-            ]
-        },
-
-=======
+            "checkbox_key": "enabled",
+            "children": [
+                {
+                    "type": "boolean",
+                    "key": "enabled",
+                    "label": "Enabled"
+                },
+                {
                     "type": "list",
                     "key": "defaults",
                     "label": "Default Subsets",
@@ -317,7 +322,6 @@
                 }
             ]
         },
->>>>>>> 64b7276c
         {
             "type": "schema_template",
             "name": "template_create_plugin",
