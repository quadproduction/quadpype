{
    "imageio": {
        "ocio_config": {
            "filepath": [
                "{OPENPYPE_ROOT}/vendor/bin/ocioconfig/OpenColorIOConfigs/aces_1.2/config.ocio",
                "{OPENPYPE_ROOT}/vendor/bin/ocioconfig/OpenColorIOConfigs/nuke-default/config.ocio"
            ]
        },
        "file_rules": {
            "enabled": false,
            "rules": {
                "example": {
                    "pattern": ".*(beauty).*",
                    "colorspace": "ACES - ACEScg",
                    "ext": "exr"
                }
            }
        }
    },
    "publish": {
        "CollectAnatomyInstanceData": {
            "follow_workfile_version": false
        },
        "CollectAudio": {
            "enabled": false,
            "audio_subset_name": "audioMain"
        },
        "CollectSceneVersion": {
            "hosts": [
                "aftereffects",
                "blender",
                "celaction",
                "fusion",
                "harmony",
                "hiero",
                "houdini",
                "maya",
                "nuke",
                "photoshop",
                "resolve",
                "tvpaint"
            ],
            "skip_hosts_headless_publish": []
        },
        "collect_comment_per_instance": {
            "enabled": false,
            "families": []
        },
        "ValidateEditorialAssetName": {
            "enabled": true,
            "optional": false
        },
        "ValidateVersion": {
            "enabled": true,
            "optional": false,
            "active": true
        },
        "ValidateIntent": {
            "enabled": false,
            "profiles": []
        },
        "ExtractThumbnail": {
            "enabled": true,
            "ffmpeg_args": {
                "input": [
                    "-apply_trc gamma22"
                ],
                "output": []
            }
        },
        "ExtractOIIOTranscode": {
            "enabled": true,
            "profiles": []
        },
        "ExtractReview": {
            "enabled": true,
            "profiles": [
                {
                    "families": [],
                    "hosts": [],
                    "outputs": {
                        "png": {
                            "ext": "png",
                            "tags": [
                                "ftrackreview"
                            ],
                            "burnins": [],
                            "ffmpeg_args": {
                                "video_filters": [],
                                "audio_filters": [],
                                "input": [],
                                "output": []
                            },
                            "filter": {
                                "families": [
                                    "render",
                                    "review",
                                    "ftrack"
                                ],
                                "subsets": [],
                                "custom_tags": [],
                                "single_frame_filter": "single_frame"
                            },
                            "overscan_crop": "",
                            "overscan_color": [
                                0,
                                0,
                                0,
                                255
                            ],
                            "width": 1920,
                            "height": 1080,
                            "scale_pixel_aspect": true,
                            "bg_color": [
                                0,
                                0,
                                0,
                                0
                            ],
                            "letter_box": {
                                "enabled": false,
                                "ratio": 0.0,
                                "fill_color": [
                                    0,
                                    0,
                                    0,
                                    255
                                ],
                                "line_thickness": 0,
                                "line_color": [
                                    255,
                                    0,
                                    0,
                                    255
                                ]
                            }
                        },
                        "h264": {
                            "ext": "mp4",
                            "tags": [
                                "burnin",
                                "ftrackreview",
                                "kitsureview"
                            ],
                            "burnins": [],
                            "ffmpeg_args": {
                                "video_filters": [],
                                "audio_filters": [],
                                "input": [
                                    "-apply_trc gamma22"
                                ],
                                "output": [
                                    "-pix_fmt yuv420p",
                                    "-crf 18",
                                    "-intra"
                                ]
                            },
                            "filter": {
                                "families": [
                                    "render",
                                    "review",
                                    "ftrack"
                                ],
                                "subsets": [],
                                "custom_tags": [],
                                "single_frame_filter": "multi_frame"
                            },
                            "overscan_crop": "",
                            "overscan_color": [
                                0,
                                0,
                                0,
                                255
                            ],
                            "width": 0,
                            "height": 0,
                            "scale_pixel_aspect": true,
                            "bg_color": [
                                0,
                                0,
                                0,
                                0
                            ],
                            "letter_box": {
                                "enabled": false,
                                "ratio": 0.0,
                                "fill_color": [
                                    0,
                                    0,
                                    0,
                                    255
                                ],
                                "line_thickness": 0,
                                "line_color": [
                                    255,
                                    0,
                                    0,
                                    255
                                ]
                            }
                        }
                    }
                }
            ]
        },
        "ExtractBurnin": {
            "enabled": true,
            "options": {
                "font_size": 42,
                "font_color": [
                    255,
                    255,
                    255,
                    255
                ],
                "bg_color": [
                    0,
                    0,
                    0,
                    127
                ],
                "x_offset": 5,
                "y_offset": 5,
                "bg_padding": 5,
                "font_filepath": {
                    "windows": "",
                    "darwin": "",
                    "linux": ""
                }
            },
            "profiles": [
                {
                    "families": [],
                    "hosts": [],
                    "task_types": [],
                    "task_names": [],
                    "subsets": [],
                    "burnins": {
                        "burnin": {
                            "TOP_LEFT": "{yy}-{mm}-{dd}",
                            "TOP_CENTERED": "",
                            "TOP_RIGHT": "{anatomy[version]}",
                            "BOTTOM_LEFT": "{username}",
                            "BOTTOM_CENTERED": "{asset}",
                            "BOTTOM_RIGHT": "{frame_start}-{current_frame}-{frame_end}",
                            "filter": {
                                "families": [],
                                "tags": []
                            }
                        }
                    }
                },
                {
                    "families": ["review"],
                    "hosts": [
                        "maya",
                        "houdini"
                    ],
                    "task_types": [],
                    "task_names": [],
                    "subsets": [],
                    "burnins": {
<<<<<<< HEAD
                        "maya_review_burnin": {
=======
                        "focal_length_burnin": {
>>>>>>> 72913a85
                            "TOP_LEFT": "{yy}-{mm}-{dd}",
                            "TOP_CENTERED": "{focalLength:.2f} mm",
                            "TOP_RIGHT": "{anatomy[version]}",
                            "BOTTOM_LEFT": "{username}",
                            "BOTTOM_CENTERED": "{asset}",
                            "BOTTOM_RIGHT": "{frame_start}-{current_frame}-{frame_end}",
                            "filter": {
                                "families": [],
                                "tags": []
                            }
                        }
                    }
                }
            ]
        },
        "PreIntegrateThumbnails": {
            "enabled": true,
            "integrate_profiles": []
        },
        "IntegrateSubsetGroup": {
            "subset_grouping_profiles": [
                {
                    "families": [],
                    "hosts": [],
                    "task_types": [],
                    "tasks": [],
                    "template": ""
                }
            ]
        },
        "IntegrateAssetNew": {
            "subset_grouping_profiles": [
                {
                    "families": [],
                    "hosts": [],
                    "task_types": [],
                    "tasks": [],
                    "template": ""
                }
            ],
            "template_name_profiles": [
                {
                    "families": [],
                    "hosts": [],
                    "task_types": [],
                    "tasks": [],
                    "template_name": "publish"
                },
                {
                    "families": [
                        "review",
                        "render",
                        "prerender"
                    ],
                    "hosts": [],
                    "task_types": [],
                    "tasks": [],
                    "template_name": "render"
                },
                {
                    "families": [
                        "simpleUnrealTexture"
                    ],
                    "hosts": [
                        "standalonepublisher"
                    ],
                    "task_types": [],
                    "tasks": [],
                    "template_name": "simpleUnrealTexture"
                },
                {
                    "families": [
                        "staticMesh",
                        "skeletalMesh"
                    ],
                    "hosts": [
                        "maya"
                    ],
                    "task_types": [],
                    "tasks": [],
                    "template_name": "maya2unreal"
                },
                {
                    "families": [
                        "online"
                    ],
                    "hosts": [
                        "traypublisher"
                    ],
                    "task_types": [],
                    "tasks": [],
                    "template_name": "online"
                }
            ]
        },
        "IntegrateAsset": {
            "skip_host_families": []
        },
        "IntegrateHeroVersion": {
            "enabled": true,
            "optional": true,
            "active": true,
            "families": [
                "model",
                "rig",
                "look",
                "pointcache",
                "animation",
                "setdress",
                "layout",
                "mayaScene",
                "simpleUnrealTexture"
            ],
            "template_name_profiles": [
                {
                    "families": [
                        "simpleUnrealTexture"
                    ],
                    "hosts": [
                        "standalonepublisher"
                    ],
                    "task_types": [],
                    "task_names": [],
                    "template_name": "simpleUnrealTextureHero"
                }
            ]
        },
        "CleanUp": {
            "paterns": [],
            "remove_temp_renders": false
        },
        "CleanUpFarm": {
            "enabled": false
        }
    },
    "tools": {
        "creator": {
            "families_smart_select": {
                "Render": [
                    "light",
                    "render"
                ],
                "Model": [
                    "model"
                ],
                "Layout": [
                    "layout"
                ],
                "Look": [
                    "look"
                ],
                "Rig": [
                    "rigging",
                    "rig"
                ]
            },
            "subset_name_profiles": [
                {
                    "families": [],
                    "hosts": [],
                    "task_types": [],
                    "tasks": [],
                    "template": "{family}{variant}"
                },
                {
                    "families": [
                        "workfile"
                    ],
                    "hosts": [],
                    "task_types": [],
                    "tasks": [],
                    "template": "{family}{Task}"
                },
                {
                    "families": [
                        "render"
                    ],
                    "hosts": [],
                    "task_types": [],
                    "tasks": [],
                    "template": "{family}{Task}{Variant}"
                },
                {
                    "families": [
                        "renderLayer",
                        "renderPass"
                    ],
                    "hosts": [
                        "tvpaint"
                    ],
                    "task_types": [],
                    "tasks": [],
                    "template": "{family}{Task}_{Renderlayer}_{Renderpass}"
                },
                {
                    "families": [
                        "review",
                        "workfile"
                    ],
                    "hosts": [
                        "aftereffects",
                        "tvpaint"
                    ],
                    "task_types": [],
                    "tasks": [],
                    "template": "{family}{Task}"
                },
                {
                    "families": [
                        "render"
                    ],
                    "hosts": [
                        "aftereffects"
                    ],
                    "task_types": [],
                    "tasks": [],
                    "template": "{family}{Task}{Composition}{Variant}"
                },
                {
                    "families": [
                        "staticMesh"
                    ],
                    "hosts": [
                        "maya"
                    ],
                    "task_types": [],
                    "tasks": [],
                    "template": "S_{asset}{variant}"
                },
                {
                    "families": [
                        "skeletalMesh"
                    ],
                    "hosts": [
                        "maya"
                    ],
                    "task_types": [],
                    "tasks": [],
                    "template": "SK_{asset}{variant}"
                }
            ]
        },
        "Workfiles": {
            "workfile_template_profiles": [
                {
                    "task_types": [],
                    "hosts": [],
                    "workfile_template": "work"
                },
                {
                    "task_types": [],
                    "hosts": [
                        "unreal"
                    ],
                    "workfile_template": "unreal"
                }
            ],
            "last_workfile_on_startup": [
                {
                    "hosts": [],
                    "task_types": [],
                    "tasks": [],
                    "enabled": true,
                    "use_last_published_workfile": false
                }
            ],
            "open_workfile_tool_on_startup": [
                {
                    "hosts": [],
                    "task_types": [],
                    "tasks": [],
                    "enabled": false
                }
            ],
            "extra_folders": [],
            "workfile_lock_profiles": []
        },
        "loader": {
            "family_filter_profiles": [
                {
                    "hosts": [],
                    "task_types": [],
                    "is_include": true,
                    "filter_families": []
                }
            ]
        },
        "publish": {
            "template_name_profiles": [
                {
                    "families": [],
                    "hosts": [],
                    "task_types": [],
                    "task_names": [],
                    "template_name": "publish"
                },
                {
                    "families": [
                        "review",
                        "render",
                        "prerender"
                    ],
                    "hosts": [],
                    "task_types": [],
                    "task_names": [],
                    "template_name": "render"
                },
                {
                    "families": [
                        "simpleUnrealTexture"
                    ],
                    "hosts": [
                        "standalonepublisher"
                    ],
                    "task_types": [],
                    "task_names": [],
                    "template_name": "simpleUnrealTexture"
                },
                {
                    "families": [
                        "staticMesh",
                        "skeletalMesh"
                    ],
                    "hosts": [
                        "maya"
                    ],
                    "task_types": [],
                    "task_names": [],
                    "template_name": "maya2unreal"
                },
                {
                    "families": [
                        "online"
                    ],
                    "hosts": [
                        "traypublisher"
                    ],
                    "task_types": [],
                    "task_names": [],
                    "template_name": "online"
                }
            ],
            "hero_template_name_profiles": [
                {
                    "families": [
                        "simpleUnrealTexture"
                    ],
                    "hosts": [
                        "standalonepublisher"
                    ],
                    "task_types": [],
                    "task_names": [],
                    "template_name": "simpleUnrealTextureHero"
                }
            ],
            "custom_staging_dir_profiles": []
        }
    },
    "project_folder_structure": "{\"__project_root__\": {\"prod\": {}, \"resources\": {\"footage\": {\"plates\": {}, \"offline\": {}}, \"audio\": {}, \"art_dept\": {}}, \"editorial\": {}, \"assets\": {\"characters\": {}, \"locations\": {}}, \"shots\": {}}}",
    "sync_server": {
        "enabled": false,
        "config": {
            "retry_cnt": "3",
            "loop_delay": "60",
            "always_accessible_on": [],
            "active_site": "studio",
            "remote_site": "studio"
        },
        "sites": {}
    },
    "project_plugins": {
        "windows": [],
        "darwin": [],
        "linux": []
    },
    "project_environments": {}
}<|MERGE_RESOLUTION|>--- conflicted
+++ resolved
@@ -260,11 +260,7 @@
                     "task_names": [],
                     "subsets": [],
                     "burnins": {
-<<<<<<< HEAD
-                        "maya_review_burnin": {
-=======
                         "focal_length_burnin": {
->>>>>>> 72913a85
                             "TOP_LEFT": "{yy}-{mm}-{dd}",
                             "TOP_CENTERED": "{focalLength:.2f} mm",
                             "TOP_RIGHT": "{anatomy[version]}",
