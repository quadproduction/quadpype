{
    "general": {
        "menu": {
            "create": "ctrl+alt+c",
            "publish": "ctrl+alt+p",
            "load": "ctrl+alt+l",
            "manage": "ctrl+alt+m",
            "build_workfile": "ctrl+alt+b"
        }
    },
    "imageio": {
<<<<<<< HEAD
        "enabled": false,
=======
>>>>>>> 45091199
        "ocio_config": {
            "enabled": false,
            "filepath": []
        },
        "file_rules": {
            "enabled": false,
            "rules": {}
        },
        "viewer": {
            "viewerProcess": "sRGB"
        },
        "baking": {
            "viewerProcess": "rec709"
        },
        "workfile": {
            "colorManagement": "Nuke",
            "OCIO_config": "nuke-default",
            "customOCIOConfigPath": {
                "windows": [],
                "darwin": [],
                "linux": []
            },
            "workingSpaceLUT": "linear",
            "monitorLut": "sRGB",
            "int8Lut": "sRGB",
            "int16Lut": "sRGB",
            "logLut": "Cineon",
            "floatLut": "linear"
        },
        "nodes": {
            "requiredNodes": [
                {
                    "plugins": [
                        "CreateWriteRender"
                    ],
                    "nukeNodeClass": "Write",
                    "knobs": [
                        {
                            "type": "text",
                            "name": "file_type",
                            "value": "exr"
                        },
                        {
                            "type": "text",
                            "name": "datatype",
                            "value": "16 bit half"
                        },
                        {
                            "type": "text",
                            "name": "compression",
                            "value": "Zip (1 scanline)"
                        },
                        {
                            "type": "bool",
                            "name": "autocrop",
                            "value": true
                        },
                        {
                            "type": "color_gui",
                            "name": "tile_color",
                            "value": [
                                186,
                                35,
                                35,
                                255
                            ]
                        },
                        {
                            "type": "text",
                            "name": "channels",
                            "value": "rgb"
                        },
                        {
                            "type": "text",
                            "name": "colorspace",
                            "value": "linear"
                        },
                        {
                            "type": "bool",
                            "name": "create_directories",
                            "value": true
                        }
                    ]
                },
                {
                    "plugins": [
                        "CreateWritePrerender"
                    ],
                    "nukeNodeClass": "Write",
                    "knobs": [
                        {
                            "type": "text",
                            "name": "file_type",
                            "value": "exr"
                        },
                        {
                            "type": "text",
                            "name": "datatype",
                            "value": "16 bit half"
                        },
                        {
                            "type": "text",
                            "name": "compression",
                            "value": "Zip (1 scanline)"
                        },
                        {
                            "type": "bool",
                            "name": "autocrop",
                            "value": true
                        },
                        {
                            "type": "color_gui",
                            "name": "tile_color",
                            "value": [
                                171,
                                171,
                                10,
                                255
                            ]
                        },
                        {
                            "type": "text",
                            "name": "channels",
                            "value": "rgb"
                        },
                        {
                            "type": "text",
                            "name": "colorspace",
                            "value": "linear"
                        },
                        {
                            "type": "bool",
                            "name": "create_directories",
                            "value": true
                        }
                    ]
                },
                {
                    "plugins": [
                        "CreateWriteStill"
                    ],
                    "nukeNodeClass": "Write",
                    "knobs": [
                        {
                            "type": "text",
                            "name": "file_type",
                            "value": "tiff"
                        },
                        {
                            "type": "text",
                            "name": "datatype",
                            "value": "16 bit"
                        },
                        {
                            "type": "text",
                            "name": "compression",
                            "value": "Deflate"
                        },
                        {
                            "type": "color_gui",
                            "name": "tile_color",
                            "value": [
                                56,
                                162,
                                7,
                                255
                            ]
                        },
                        {
                            "type": "text",
                            "name": "channels",
                            "value": "rgb"
                        },
                        {
                            "type": "text",
                            "name": "colorspace",
                            "value": "sRGB"
                        },
                        {
                            "type": "bool",
                            "name": "create_directories",
                            "value": true
                        }
                    ]
                }
            ],
            "overrideNodes": []
        },
        "regexInputs": {
            "inputs": [
                {
                    "regex": "(beauty).*(?=.exr)",
                    "colorspace": "linear"
                }
            ]
        }
    },
    "nuke-dirmap": {
        "enabled": false,
        "paths": {
            "source-path": [],
            "destination-path": []
        }
    },
    "scriptsmenu": {
        "name": "OpenPype Tools",
        "definition": [
            {
                "type": "action",
                "sourcetype": "python",
                "title": "OpenPype Docs",
                "command": "import webbrowser;webbrowser.open(url='https://openpype.io/docs/artist_hosts_nuke_tut')",
                "tooltip": "Open the OpenPype Nuke user doc page"
            }
        ]
    },
    "gizmo": [
        {
            "toolbar_menu_name": "OpenPype Gizmo",
            "gizmo_source_dir": {
                "windows": [],
                "darwin": [],
                "linux": []
            },
            "toolbar_icon_path": {
                "windows": "",
                "darwin": "",
                "linux": ""
            },
            "gizmo_definition": [
                {
                    "gizmo_toolbar_path": "/path/to/menu",
                    "sub_gizmo_list": [
                        {
                            "sourcetype": "python",
                            "title": "Gizmo Note",
                            "command": "nuke.nodes.StickyNote(label='You can create your own toolbar menu in the Nuke GizmoMenu of OpenPype')",
                            "shortcut": ""
                        }
                    ]
                }
            ]
        }
    ],
    "create": {
        "CreateWriteRender": {
            "temp_rendering_path_template": "{work}/renders/nuke/{subset}/{subset}.{frame}.{ext}",
            "default_variants": [
                "Main",
                "Mask"
            ],
            "instance_attributes": [
                "reviewable",
                "farm_rendering"
            ],
            "prenodes": {
                "Reformat01": {
                    "nodeclass": "Reformat",
                    "dependent": "",
                    "knobs": [
                        {
                            "type": "text",
                            "name": "resize",
                            "value": "none"
                        },
                        {
                            "type": "bool",
                            "name": "black_outside",
                            "value": true
                        }
                    ]
                }
            }
        },
        "CreateWritePrerender": {
            "temp_rendering_path_template": "{work}/renders/nuke/{subset}/{subset}.{frame}.{ext}",
            "default_variants": [
                "Key01",
                "Bg01",
                "Fg01",
                "Branch01",
                "Part01"
            ],
            "instance_attributes": [
                "farm_rendering",
                "use_range_limit"
            ],
            "prenodes": {}
        },
        "CreateWriteImage": {
            "temp_rendering_path_template": "{work}/renders/nuke/{subset}/{subset}.{ext}",
            "default_variants": [
                "StillFrame",
                "MPFrame",
                "LayoutFrame"
            ],
            "instance_attributes": [
                "use_range_limit"
            ],
            "prenodes": {
                "FrameHold01": {
                    "nodeclass": "FrameHold",
                    "dependent": "",
                    "knobs": [
                        {
                            "type": "expression",
                            "name": "first_frame",
                            "expression": "parent.first"
                        }
                    ]
                }
            }
        }
    },
    "publish": {
        "CollectInstanceData": {
            "sync_workfile_version_on_families": [
                "nukenodes",
                "camera",
                "gizmo",
                "source",
                "render",
                "write"
            ]
        },
        "ValidateCorrectAssetName": {
            "enabled": true,
            "optional": true,
            "active": true
        },
        "ValidateContainers": {
            "enabled": true,
            "optional": true,
            "active": true
        },
        "ValidateKnobs": {
            "enabled": false,
            "knobs": {
                "render": {
                    "review": true
                }
            }
        },
        "ValidateOutputResolution": {
            "enabled": true,
            "optional": true,
            "active": true
        },
        "ValidateGizmo": {
            "enabled": true,
            "optional": true,
            "active": true
        },
        "ValidateScript": {
            "enabled": true,
            "optional": true,
            "active": true
        },
        "ExtractThumbnail": {
            "enabled": true,
            "use_rendered": true,
            "bake_viewer_process": true,
            "bake_viewer_input_process": true,
            "nodes": {
                "Reformat": [
                    [
                        "type",
                        "to format"
                    ],
                    [
                        "format",
                        "HD_1080"
                    ],
                    [
                        "filter",
                        "Lanczos6"
                    ],
                    [
                        "black_outside",
                        true
                    ],
                    [
                        "pbb",
                        false
                    ]
                ]
            }
        },
        "ExtractReviewData": {
            "enabled": false
        },
        "ExtractReviewDataLut": {
            "enabled": false
        },
        "ExtractReviewDataMov": {
            "enabled": true,
            "viewer_lut_raw": false,
            "outputs": {
                "baking": {
                    "filter": {
                        "task_types": [],
                        "families": [],
                        "subsets": []
                    },
                    "read_raw": false,
                    "viewer_process_override": "",
                    "bake_viewer_process": true,
                    "bake_viewer_input_process": true,
                    "reformat_node_add": false,
                    "reformat_node_config": [
                        {
                            "type": "text",
                            "name": "type",
                            "value": "to format"
                        },
                        {
                            "type": "text",
                            "name": "format",
                            "value": "HD_1080"
                        },
                        {
                            "type": "text",
                            "name": "filter",
                            "value": "Lanczos6"
                        },
                        {
                            "type": "bool",
                            "name": "black_outside",
                            "value": true
                        },
                        {
                            "type": "bool",
                            "name": "pbb",
                            "value": false
                        }
                    ],
                    "extension": "mov",
                    "add_custom_tags": []
                }
            }
        },
        "ExtractSlateFrame": {
            "viewer_lut_raw": false,
            "key_value_mapping": {
                "f_submission_note": [
                    true,
                    "{comment}"
                ],
                "f_submitting_for": [
                    true,
                    "{intent[value]}"
                ],
                "f_vfx_scope_of_work": [
                    false,
                    ""
                ]
            }
        },
        "IncrementScriptVersion": {
            "enabled": true,
            "optional": true,
            "active": true
        }
    },
    "load": {
        "LoadImage": {
            "enabled": true,
            "_representations": [
                "exr",
                "dpx",
                "jpg",
                "jpeg",
                "png",
                "psd",
                "tiff"
            ],
            "node_name_template": "{class_name}_{ext}"
        },
        "LoadClip": {
            "enabled": true,
            "_representations": [],
            "node_name_template": "{class_name}_{ext}",
            "options_defaults": {
                "start_at_workfile": true,
                "add_retime": true
            }
        }
    },
    "workfile_builder": {
        "create_first_version": false,
        "custom_templates": [],
        "builder_on_start": false,
        "profiles": [
            {
                "task_types": [],
                "tasks": [],
                "current_context": [
                    {
                        "subset_name_filters": [],
                        "families": [
                            "render",
                            "plate"
                        ],
                        "repre_names": [
                            "exr",
                            "dpx",
                            "mov",
                            "mp4",
                            "h264"
                        ],
                        "loaders": [
                            "LoadClip"
                        ]
                    }
                ],
                "linked_assets": []
            }
        ]
    },
    "templated_workfile_build": {
        "profiles": []
    },
    "filters": {}
}<|MERGE_RESOLUTION|>--- conflicted
+++ resolved
@@ -9,10 +9,6 @@
         }
     },
     "imageio": {
-<<<<<<< HEAD
-        "enabled": false,
-=======
->>>>>>> 45091199
         "ocio_config": {
             "enabled": false,
             "filepath": []
