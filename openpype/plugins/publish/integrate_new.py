--- conflicted
+++ resolved
@@ -237,31 +237,15 @@
             )
         }
 
-<<<<<<< HEAD
         # Prepare all representations
         prepared_representations = []
         for repre in instance.data["representations"]:
-=======
-        template_name = "publish"
-        if profile:
-            template_name = profile["template_name"]
-
-
-
-        published_representations = {}
-        for idx, repre in enumerate(instance.data["representations"]):
-            # reset transfers for next representation
-            # instance.data['transfers'] is used as a global variable
-            # in current codebase
-            instance.data['transfers'] = list(orig_transfers)
->>>>>>> f4bf3a66
 
             if "delete" in repre.get("tags", []):
                 self.log.debug("Skipping representation marked for deletion: "
                                "{}".format(repre))
                 continue
 
-<<<<<<< HEAD
             # todo: reduce/simplify what is returned from this function
             prepared = self.prepare_representation(repre,
                                                    template_name,
@@ -317,299 +301,6 @@
         sites = SiteSync.compute_resource_sync_sites(
             system_settings=instance.context.data["system_settings"],
             project_settings=instance.context.data["project_settings"]
-=======
-            published_files = []
-
-            # create template data for Anatomy
-            template_data = copy.deepcopy(anatomy_data)
-            if intent_value is not None:
-                template_data["intent"] = intent_value
-
-            resolution_width = repre.get("resolutionWidth")
-            resolution_height = repre.get("resolutionHeight")
-            fps = instance.data.get("fps")
-
-            if resolution_width:
-                template_data["resolution_width"] = resolution_width
-            if resolution_width:
-                template_data["resolution_height"] = resolution_height
-            if resolution_width:
-                template_data["fps"] = fps
-
-            if "originalBasename" in instance.data:
-                template_data.update({
-                    "originalBasename": instance.data.get("originalBasename")
-                })
-
-            files = repre['files']
-            if repre.get('stagingDir'):
-                stagingdir = repre['stagingDir']
-
-            if repre.get("outputName"):
-                template_data["output"] = repre['outputName']
-
-            template_data["representation"] = repre["name"]
-
-            ext = repre["ext"]
-            if ext.startswith("."):
-                self.log.warning((
-                    "Implementaion warning: <\"{}\">"
-                    " Representation's extension stored under \"ext\" key "
-                    " started with dot (\"{}\")."
-                ).format(repre["name"], ext))
-                ext = ext[1:]
-            repre["ext"] = ext
-            template_data["ext"] = ext
-
-            self.log.info(template_name)
-            template = os.path.normpath(
-                anatomy.templates[template_name]["path"])
-
-            sequence_repre = isinstance(files, list)
-            repre_context = None
-            if sequence_repre:
-                self.log.debug(
-                    "files: {}".format(files))
-                src_collections, remainder = clique.assemble(files)
-                self.log.debug(
-                    "src_tail_collections: {}".format(str(src_collections)))
-                src_collection = src_collections[0]
-
-                # Assert that each member has identical suffix
-                src_head = src_collection.format("{head}")
-                src_tail = src_collection.format("{tail}")
-
-                # fix dst_padding
-                valid_files = [x for x in files if src_collection.match(x)]
-                padd_len = len(
-                    valid_files[0].replace(src_head, "").replace(src_tail, "")
-                )
-                src_padding_exp = "%0{}d".format(padd_len)
-
-                test_dest_files = list()
-                for i in [1, 2]:
-                    template_data["representation"] = repre['ext']
-                    if not repre.get("udim"):
-                        template_data["frame"] = src_padding_exp % i
-                    else:
-                        template_data["udim"] = src_padding_exp % i
-
-                    anatomy_filled = anatomy.format(template_data)
-                    template_filled = anatomy_filled[template_name]["path"]
-                    if repre_context is None:
-                        repre_context = template_filled.used_values
-                    test_dest_files.append(
-                        os.path.normpath(template_filled)
-                    )
-                if not repre.get("udim"):
-                    template_data["frame"] = repre_context["frame"]
-                else:
-                    template_data["udim"] = repre_context["udim"]
-
-                self.log.debug(
-                    "test_dest_files: {}".format(str(test_dest_files)))
-
-                dst_collections, remainder = clique.assemble(test_dest_files)
-                dst_collection = dst_collections[0]
-                dst_head = dst_collection.format("{head}")
-                dst_tail = dst_collection.format("{tail}")
-
-                index_frame_start = None
-
-                # TODO use frame padding from right template group
-                if repre.get("frameStart") is not None:
-                    frame_start_padding = int(
-                        anatomy.templates["render"].get(
-                            "frame_padding",
-                            anatomy.templates["render"].get("padding")
-                        )
-                    )
-
-                    index_frame_start = int(repre.get("frameStart"))
-
-                # exception for slate workflow
-                if index_frame_start and "slate" in instance.data["families"]:
-                    index_frame_start -= 1
-
-                dst_padding_exp = src_padding_exp
-                dst_start_frame = None
-                collection_start = list(src_collection.indexes)[0]
-                for i in src_collection.indexes:
-                    # TODO 1.) do not count padding in each index iteration
-                    # 2.) do not count dst_padding from src_padding before
-                    #   index_frame_start check
-                    frame_number = i - collection_start
-                    src_padding = src_padding_exp % i
-
-                    src_file_name = "{0}{1}{2}".format(
-                        src_head, src_padding, src_tail)
-
-                    dst_padding = src_padding_exp % frame_number
-
-                    if index_frame_start is not None:
-                        dst_padding_exp = "%0{}d".format(frame_start_padding)
-                        dst_padding = dst_padding_exp % (index_frame_start + frame_number)  # noqa: E501
-                    elif repre.get("udim"):
-                        dst_padding = int(i)
-
-                    dst = "{0}{1}{2}".format(
-                        dst_head,
-                        dst_padding,
-                        dst_tail
-                    )
-
-                    self.log.debug("destination: `{}`".format(dst))
-                    src = os.path.join(stagingdir, src_file_name)
-
-                    self.log.debug("source: {}".format(src))
-                    instance.data["transfers"].append([src, dst])
-
-                    published_files.append(dst)
-
-                    # for adding first frame into db
-                    if not dst_start_frame:
-                        dst_start_frame = dst_padding
-
-                # Store used frame value to template data
-                if repre.get("frame"):
-                    template_data["frame"] = dst_start_frame
-
-                dst = "{0}{1}{2}".format(
-                    dst_head,
-                    dst_start_frame,
-                    dst_tail
-                )
-                repre['published_path'] = dst
-
-            else:
-                # Single file
-                #  _______
-                # |      |\
-                # |       |
-                # |       |
-                # |       |
-                # |_______|
-                #
-                template_data.pop("frame", None)
-                fname = files
-                assert not os.path.isabs(fname), (
-                    "Given file name is a full path"
-                )
-
-                template_data["representation"] = repre['ext']
-                # Store used frame value to template data
-                if repre.get("udim"):
-                    template_data["udim"] = repre["udim"][0]
-                src = os.path.join(stagingdir, fname)
-                anatomy_filled = anatomy.format(template_data)
-                template_filled = anatomy_filled[template_name]["path"]
-                repre_context = template_filled.used_values
-                dst = os.path.normpath(template_filled)
-
-                instance.data["transfers"].append([src, dst])
-
-                published_files.append(dst)
-                repre['published_path'] = dst
-                self.log.debug("__ dst: {}".format(dst))
-
-            if not instance.data.get("publishDir"):
-                instance.data["publishDir"] = (
-                    anatomy_filled
-                    [template_name]
-                    ["folder"]
-                )
-            if repre.get("udim"):
-                repre_context["udim"] = repre.get("udim")  # store list
-
-            repre["publishedFiles"] = published_files
-
-            for key in self.db_representation_context_keys:
-                value = template_data.get(key)
-                if not value:
-                    continue
-                repre_context[key] = template_data[key]
-
-            # Use previous representation's id if there are any
-            repre_id = None
-            repre_name_low = repre["name"].lower()
-            for _repre in existing_repres:
-                # NOTE should we check lowered names?
-                if repre_name_low == _repre["name"]:
-                    repre_id = _repre["orig_id"]
-                    break
-
-            # Create new id if existing representations does not match
-            if repre_id is None:
-                repre_id = ObjectId()
-
-            data = repre.get("data") or {}
-            data.update({'path': dst, 'template': template})
-            representation = {
-                "_id": repre_id,
-                "schema": "openpype:representation-2.0",
-                "type": "representation",
-                "parent": version_id,
-                "name": repre['name'],
-                "data": data,
-                "dependencies": instance.data.get("dependencies", "").split(),
-
-                # Imprint shortcut to context
-                # for performance reasons.
-                "context": repre_context
-            }
-
-            if repre.get("outputName"):
-                representation["context"]["output"] = repre['outputName']
-
-            if sequence_repre and repre.get("frameStart") is not None:
-                representation['context']['frame'] = (
-                    dst_padding_exp % int(repre.get("frameStart"))
-                )
-
-            # any file that should be physically copied is expected in
-            # 'transfers' or 'hardlinks'
-            if instance.data.get('transfers', False) or \
-               instance.data.get('hardlinks', False):
-                # could throw exception, will be caught in 'process'
-                # all integration to DB is being done together lower,
-                # so no rollback needed
-                self.log.debug("Integrating source files to destination ...")
-                self.integrated_file_sizes.update(self.integrate(instance))
-                self.log.debug("Integrated files {}".
-                               format(self.integrated_file_sizes))
-
-            # get 'files' info for representation and all attached resources
-            self.log.debug("Preparing files information ...")
-            representation["files"] = self.get_files_info(
-                instance,
-                self.integrated_file_sizes)
-
-            self.log.debug("__ representation: {}".format(representation))
-            destination_list.append(dst)
-            self.log.debug("__ destination_list: {}".format(destination_list))
-            instance.data['destination_list'] = destination_list
-            representations.append(representation)
-            published_representations[repre_id] = {
-                "representation": representation,
-                "anatomy_data": template_data,
-                "published_files": published_files
-            }
-            self.log.debug("__ representations: {}".format(representations))
-
-        # Remove old representations if there are any (before insertion of new)
-        if existing_repres:
-            repre_ids_to_remove = []
-            for repre in existing_repres:
-                repre_ids_to_remove.append(repre["_id"])
-            io.delete_many({"_id": {"$in": repre_ids_to_remove}})
-
-        for rep in instance.data["representations"]:
-            self.log.debug("__ rep: {}".format(rep))
-
-        io.insert_many(representations)
-        instance.data["published_representations"] = (
-            published_representations
->>>>>>> f4bf3a66
         )
         self.log.debug("Site Sync Sites: {}".format(sites))
 
@@ -789,16 +480,23 @@
 
         # optionals
         # retrieve additional anatomy data from representation if exists
-        for representation_key, anatomy_key in {
+        for key, anatomy_key in {
             # Representation Key: Anatomy data key
             "resolutionWidth": "resolution_width",
             "resolutionHeight": "resolution_height",
             "fps": "fps",
             "outputName": "output",
+            "originalBasename": "originalBasename"
         }.items():
-            value = repre.get(representation_key)
-            if value:
-                template_data[anatomy_key] = value
+            # Allow to take value from representation
+            # if not found also consider instance.data
+            if key in repre:
+                value = repre[key]
+            elif key in instance.data:
+                value = instance.data[key]
+            else:
+                continue
+            template_data[anatomy_key] = value
 
         if repre.get('stagingDir'):
             stagingdir = repre['stagingDir']
@@ -909,6 +607,15 @@
             # Single file transfer
             src = os.path.join(stagingdir, fname)
             transfers = [(src, dst)]
+
+        # todo: Are we sure the assumption each representation
+        #       ends up in the same folder is valid?
+        if not instance.data.get("publishDir"):
+            instance.data["publishDir"] = (
+                anatomy_filled
+                [template_name]
+                ["folder"]
+            )
 
         for key in self.db_representation_context_keys:
             # Also add these values to the context even if not used by the
