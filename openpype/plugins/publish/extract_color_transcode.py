--- conflicted
+++ resolved
@@ -131,17 +131,6 @@
 
                 instance.data["representations"].append(new_repre)
 
-<<<<<<< HEAD
-    def _rename_output_files(self, files_to_convert, output_extension):
-        """Change extension of converted files."""
-        renamed_files = []
-        for file_name in files_to_convert:
-            file_name, _ = os.path.splitext(file_name)
-            new_file_name = '{}.{}'.format(file_name,
-                                           output_extension)
-            renamed_files.append(new_file_name)
-        return renamed_files
-=======
     def _get_output_file_path(self, input_filepath, output_dir,
                               output_extension):
         """Create output file name path."""
@@ -152,7 +141,6 @@
         new_file_name = '{}.{}'.format(file_name,
                                        output_extension)
         return os.path.join(output_dir, new_file_name)
->>>>>>> 24abe694
 
     def _get_profile(self, instance):
         """Returns profile if and how repre should be color transcoded."""
