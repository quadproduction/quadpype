--- conflicted
+++ resolved
@@ -12,28 +12,6 @@
 from openpype.lib.plugin_tools import parse_json
 
 
-<<<<<<< HEAD
-def headless_publish(log, close_plugin_name=None, is_test=False):
-    """Runs publish in a opened host with a context and closes Python process.
-
-        Host is being closed via ClosePS pyblish plugin which triggers 'exit'
-        method in ConsoleTrayApp.
-    """
-    if not is_test:
-        dbcon = get_webpublish_conn()
-        _id = os.environ.get("BATCH_LOG_ID")
-        if not _id:
-            log.warning("Unable to store log records, "
-                        "batch will be unfinished!")
-            return
-
-        publish_and_log(dbcon, _id, log, close_plugin_name)
-    else:
-        publish(log, close_plugin_name)
-
-
-=======
->>>>>>> ad51cd81
 def get_webpublish_conn():
     """Get connection to OP 'webpublishes' collection."""
     mongo_client = OpenPypeMongoConnection.get_mongo_client()
