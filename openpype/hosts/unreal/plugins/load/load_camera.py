--- conflicted
+++ resolved
@@ -2,20 +2,13 @@
 """Load camera from FBX."""
 import os
 
-<<<<<<< HEAD
 import unreal
 from unreal import EditorAssetLibrary
 from unreal import EditorLevelLibrary
 
-from avalon import api, io, pipeline
-from avalon.unreal import lib
-from avalon.unreal import pipeline as unreal_pipeline
-=======
 from avalon import io, pipeline
 from openpype.hosts.unreal.api import plugin
 from openpype.hosts.unreal.api import pipeline as unreal_pipeline
-import unreal  # noqa
->>>>>>> 1ccc2ad4
 
 
 class CameraLoader(plugin.Loader):
@@ -84,19 +77,14 @@
             list(str): list of container content
         """
 
-<<<<<<< HEAD
         # Create directory for asset and avalon container
         hierarchy = context.get('asset').get('data').get('parents')
-        root = "/Game/Avalon"
+        root = "/Game/OpenPype"
         hierarchy_dir = root
         hierarchy_list = []
         for h in hierarchy:
             hierarchy_dir = f"{hierarchy_dir}/{h}"
             hierarchy_list.append(hierarchy_dir)
-=======
-        # Create directory for asset and OpenPype container
-        root = "/Game/OpenPype/Assets"
->>>>>>> 1ccc2ad4
         asset = context.get('asset').get('name')
         suffix = "_CON"
         if asset:
