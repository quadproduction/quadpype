--- conflicted
+++ resolved
@@ -32,17 +32,10 @@
         tree = bpy.context.scene.node_tree
         output_type = "CompositorNodeOutputFile"
         output_node = None
-<<<<<<< HEAD
-        # Remove all output nodes that inlcude "QUADPYPE" in the name.
-        # There should be only one.
-        for node in tree.nodes:
-            if node.bl_idname == output_type and "QUADPYPE" in node.name:
-=======
         # Remove all output nodes that incude "QuadPype" in the name.
         # There should be only one.
         for node in tree.nodes:
             if node.bl_idname == output_type and "QuadPype" in node.name:
->>>>>>> e93eb249
                 output_node = node
                 break
         if not output_node:
