--- conflicted
+++ resolved
@@ -299,13 +299,8 @@
         output.location = old_output_node.location
         tree.nodes.remove(old_output_node)
 
-<<<<<<< HEAD
-    output.name = "QuadPype File Output"
-    output.label = "QuadPype File Output"
-=======
     output.name = "File Output"
     output.label = "File Output"
->>>>>>> 7457ecee
 
     return [] if multi_exr else aov_file_products
 
