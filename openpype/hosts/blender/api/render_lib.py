from pathlib import Path

import bpy

from quadpype.settings import get_project_settings
from quadpype.pipeline import get_current_project_name


def get_default_render_folder(settings):
    """Get default render folder from blender settings."""

    return (settings["blender"]
                    ["RenderSettings"]
                    ["default_render_image_folder"])


def get_aov_separator(settings):
    """Get aov separator from blender settings."""

    aov_sep = (settings["blender"]
                       ["RenderSettings"]
                       ["aov_separator"])

    if aov_sep == "dash":
        return "-"
    elif aov_sep == "underscore":
        return "_"
    elif aov_sep == "dot":
        return "."
    else:
        raise ValueError(f"Invalid aov separator: {aov_sep}")


def get_image_format(settings):
    """Get image format from blender settings."""

    return (settings["blender"]
                    ["RenderSettings"]
                    ["image_format"])


def get_multilayer(settings):
    """Get multilayer from blender settings."""

    return (settings["blender"]
                    ["RenderSettings"]
                    ["multilayer_exr"])


def get_renderer(settings):
    """Get renderer from blender settings."""

    return (settings["blender"]
                    ["RenderSettings"]
                    ["renderer"])


def get_compositing(settings):
    """Get compositing from blender settings."""

    return (settings["blender"]
                    ["RenderSettings"]
                    ["compositing"])


def get_render_product(output_path, name, aov_sep):
    """
    Generate the path to the render product. Blender interprets the `#`
    as the frame number, when it renders.

    Args:
        file_path (str): The path to the blender scene.
        render_folder (str): The render folder set in settings.
        file_name (str): The name of the blender scene.
        instance (pyblish.api.Instance): The instance to publish.
        ext (str): The image format to render.
    """
    filepath = output_path / name.lstrip("/")
    render_product = f"{filepath}{aov_sep}beauty.####"
    render_product = render_product.replace("\\", "/")

    return render_product


def set_render_format(ext, multilayer):
    # Set Blender to save the file with the right extension
    bpy.context.scene.render.use_file_extension = True

    image_settings = bpy.context.scene.render.image_settings

    if ext == "exr":
        image_settings.file_format = (
            "OPEN_EXR_MULTILAYER" if multilayer else "OPEN_EXR")
    elif ext == "bmp":
        image_settings.file_format = "BMP"
    elif ext == "rgb":
        image_settings.file_format = "IRIS"
    elif ext == "png":
        image_settings.file_format = "PNG"
    elif ext == "jpeg":
        image_settings.file_format = "JPEG"
    elif ext == "jp2":
        image_settings.file_format = "JPEG2000"
    elif ext == "tga":
        image_settings.file_format = "TARGA"
    elif ext == "tif":
        image_settings.file_format = "TIFF"


def set_render_passes(settings, renderer):
    aov_list = set(settings["blender"]["RenderSettings"]["aov_list"])
    custom_passes = settings["blender"]["RenderSettings"]["custom_passes"]

    # Common passes for both renderers
    vl = bpy.context.view_layer

    # Data Passes
    vl.use_pass_combined = "combined" in aov_list
    vl.use_pass_z = "z" in aov_list
    vl.use_pass_mist = "mist" in aov_list
    vl.use_pass_normal = "normal" in aov_list

    # Light Passes
    vl.use_pass_diffuse_direct = "diffuse_light" in aov_list
    vl.use_pass_diffuse_color = "diffuse_color" in aov_list
    vl.use_pass_glossy_direct = "specular_light" in aov_list
    vl.use_pass_glossy_color = "specular_color" in aov_list
    vl.use_pass_emit = "emission" in aov_list
    vl.use_pass_environment = "environment" in aov_list
    vl.use_pass_ambient_occlusion = "ao" in aov_list

    # Cryptomatte Passes
    vl.use_pass_cryptomatte_object = "cryptomatte_object" in aov_list
    vl.use_pass_cryptomatte_material = "cryptomatte_material" in aov_list
    vl.use_pass_cryptomatte_asset = "cryptomatte_asset" in aov_list

    if renderer == "BLENDER_EEVEE":
        # Eevee exclusive passes
        eevee = vl.eevee

        # Light Passes
        vl.use_pass_shadow = "shadow" in aov_list
        eevee.use_pass_volume_direct = "volume_light" in aov_list

        # Effects Passes
        eevee.use_pass_bloom = "bloom" in aov_list
        eevee.use_pass_transparent = "transparent" in aov_list

        # Cryptomatte Passes
        vl.use_pass_cryptomatte_accurate = "cryptomatte_accurate" in aov_list
    elif renderer == "CYCLES":
        # Cycles exclusive passes
        cycles = vl.cycles

        # Data Passes
        vl.use_pass_position = "position" in aov_list
        vl.use_pass_vector = "vector" in aov_list
        vl.use_pass_uv = "uv" in aov_list
        cycles.denoising_store_passes = "denoising" in aov_list
        vl.use_pass_object_index = "object_index" in aov_list
        vl.use_pass_material_index = "material_index" in aov_list
        cycles.pass_debug_sample_count = "sample_count" in aov_list

        # Light Passes
        vl.use_pass_diffuse_indirect = "diffuse_indirect" in aov_list
        vl.use_pass_glossy_indirect = "specular_indirect" in aov_list
        vl.use_pass_transmission_direct = "transmission_direct" in aov_list
        vl.use_pass_transmission_indirect = "transmission_indirect" in aov_list
        vl.use_pass_transmission_color = "transmission_color" in aov_list
        cycles.use_pass_volume_direct = "volume_light" in aov_list
        cycles.use_pass_volume_indirect = "volume_indirect" in aov_list
        cycles.use_pass_shadow_catcher = "shadow" in aov_list

    aovs_names = [aov.name for aov in vl.aovs]
    for cp in custom_passes:
        cp_name = cp[0]
        if cp_name not in aovs_names:
            aov = vl.aovs.add()
            aov.name = cp_name
        else:
            aov = vl.aovs[cp_name]
        aov.type = (cp[1].get("type", "VALUE"))

    return list(aov_list), custom_passes


def _create_aov_slot(name, aov_sep, slots, rpass_name, multi_exr, output_path):
    filename = f"{name}{aov_sep}{rpass_name}.####"
    slot = slots.new(rpass_name if multi_exr else filename)
    filepath = str(output_path / filename.lstrip("/"))

    return slot, filepath


def set_node_tree(
    output_path, render_product, name, aov_sep, ext, multilayer, compositing
):
    # Set the scene to use the compositor node tree to render
    bpy.context.scene.use_nodes = True

    tree = bpy.context.scene.node_tree

    comp_layer_type = "CompositorNodeRLayers"
    output_type = "CompositorNodeOutputFile"
    compositor_type = "CompositorNodeComposite"

    # Get the Render Layer, Composite and the previous output nodes
    render_layer_node = None
    composite_node = None
    old_output_node = None
    for node in tree.nodes:
        if node.bl_idname == comp_layer_type:
            render_layer_node = node
        elif node.bl_idname == compositor_type:
            composite_node = node
<<<<<<< HEAD
        elif node.bl_idname == output_type and "QUADPYPE" in node.name:
=======
        elif node.bl_idname == output_type and "QuadPype" in node.name:
>>>>>>> e93eb249
            old_output_node = node
        if render_layer_node and composite_node and old_output_node:
            break

    # If there's not a Render Layers node, we create it
    if not render_layer_node:
        render_layer_node = tree.nodes.new(comp_layer_type)

    # Get the enabled output sockets, that are the active passes for the
    # render.
    # We also exclude some layers.
    exclude_sockets = ["Image", "Alpha", "Noisy Image"]
    passes = [
        socket
        for socket in render_layer_node.outputs
        if socket.enabled and socket.name not in exclude_sockets
    ]

    # Create a new output node
    output = tree.nodes.new(output_type)

    image_settings = bpy.context.scene.render.image_settings
    output.format.file_format = image_settings.file_format

    slots = None

    # In case of a multilayer exr, we don't need to use the output node,
    # because the blender render already outputs a multilayer exr.
    multi_exr = ext == "exr" and multilayer
    slots = output.layer_slots if multi_exr else output.file_slots
    output.base_path = render_product if multi_exr else str(output_path)

    slots.clear()

    aov_file_products = []

    old_links = {
        link.from_socket.name: link for link in tree.links
        if link.to_node == old_output_node}

    # Create a new socket for the beauty output
    pass_name = "rgba" if multi_exr else "beauty"
    slot, _ = _create_aov_slot(
        name, aov_sep, slots, pass_name, multi_exr, output_path)
    tree.links.new(render_layer_node.outputs["Image"], slot)

    if compositing:
        # Create a new socket for the composite output
        pass_name = "composite"
        comp_socket, filepath = _create_aov_slot(
            name, aov_sep, slots, pass_name, multi_exr, output_path)
        aov_file_products.append(("Composite", filepath))

    # For each active render pass, we add a new socket to the output node
    # and link it
    for rpass in passes:
        slot, filepath = _create_aov_slot(
            name, aov_sep, slots, rpass.name, multi_exr, output_path)
        aov_file_products.append((rpass.name, filepath))

        # If the rpass was not connected with the old output node, we connect
        # it with the new one.
        if not old_links.get(rpass.name):
            tree.links.new(rpass, slot)

    for link in list(old_links.values()):
        # Check if the socket is still available in the new output node.
        socket = output.inputs.get(link.to_socket.name)
        # If it is, we connect it with the new output node.
        if socket:
            tree.links.new(link.from_socket, socket)
        # Then, we remove the old link.
        tree.links.remove(link)

    # If there's a composite node, we connect its input with the new output
    if compositing and composite_node:
        for link in tree.links:
            if link.to_node == composite_node:
                tree.links.new(link.from_socket, comp_socket)
                break

    if old_output_node:
        output.location = old_output_node.location
        tree.nodes.remove(old_output_node)

    output.name = "AYON File Output"
    output.label = "AYON File Output"

    return [] if multi_exr else aov_file_products


def imprint_render_settings(node, data):
    RENDER_DATA = "render_data"
    if not node.get(RENDER_DATA):
        node[RENDER_DATA] = {}
    for key, value in data.items():
        if value is None:
            continue
        node[RENDER_DATA][key] = value


def prepare_rendering(asset_group):
    name = asset_group.name

    filepath = Path(bpy.data.filepath)
    assert filepath, "Workfile not saved. Please save the file first."

    dirpath = filepath.parent
    file_name = Path(filepath.name).stem

    project = get_current_project_name()
    settings = get_project_settings(project)

    render_folder = get_default_render_folder(settings)
    aov_sep = get_aov_separator(settings)
    ext = get_image_format(settings)
    multilayer = get_multilayer(settings)
    renderer = get_renderer(settings)
    compositing = get_compositing(settings)

    set_render_format(ext, multilayer)
    bpy.context.scene.render.engine = renderer
    aov_list, custom_passes = set_render_passes(settings, renderer)

    output_path = Path.joinpath(dirpath, render_folder, file_name)

    render_product = get_render_product(output_path, name, aov_sep)
    aov_file_product = set_node_tree(
        output_path, render_product, name, aov_sep,
        ext, multilayer, compositing)

    # Clear the render filepath, so that the output is handled only by the
    # output node in the compositor.
    bpy.context.scene.render.filepath = ""

    render_settings = {
        "render_folder": render_folder,
        "aov_separator": aov_sep,
        "image_format": ext,
        "multilayer_exr": multilayer,
        "aov_list": aov_list,
        "custom_passes": custom_passes,
        "render_product": render_product,
        "aov_file_product": aov_file_product,
        "review": True,
    }

    imprint_render_settings(asset_group, render_settings)<|MERGE_RESOLUTION|>--- conflicted
+++ resolved
@@ -213,11 +213,7 @@
             render_layer_node = node
         elif node.bl_idname == compositor_type:
             composite_node = node
-<<<<<<< HEAD
-        elif node.bl_idname == output_type and "QUADPYPE" in node.name:
-=======
         elif node.bl_idname == output_type and "QuadPype" in node.name:
->>>>>>> e93eb249
             old_output_node = node
         if render_layer_node and composite_node and old_output_node:
             break
