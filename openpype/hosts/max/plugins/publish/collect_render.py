# -*- coding: utf-8 -*-
"""Collect Render"""
import os
import pyblish.api

from pymxs import runtime as rt
<<<<<<< HEAD
from openpype.pipeline import get_current_asset_name
from openpype.pipeline.publish import KnownPublishError
=======
>>>>>>> 2ab07ec7
from openpype.hosts.max.api import colorspace
from openpype.hosts.max.api.lib import get_max_version, get_current_renderer
from openpype.hosts.max.api.lib_rendersettings import RenderSettings
from openpype.hosts.max.api.lib_renderproducts import RenderProducts


class CollectRender(pyblish.api.InstancePlugin):
    """Collect Render for Deadline"""

    order = pyblish.api.CollectorOrder + 0.02
    label = "Collect 3dsmax Render Layers"
    hosts = ['max']
    families = ["maxrender"]

    def process(self, instance):
        context = instance.context
        folder = rt.maxFilePath
        file = rt.maxFileName
        current_file = os.path.join(folder, file)
        filepath = current_file.replace("\\", "/")
        context.data['currentFile'] = current_file

        files_by_aov = RenderProducts().get_beauty(instance.name)
        aovs = RenderProducts().get_aovs(instance.name)
        files_by_aov.update(aovs)

        camera = rt.viewport.GetCamera()
        if instance.data.get("members"):
            camera_list = [member for member in instance.data["members"]
                           if rt.ClassOf(member) == rt.Camera.Classes]
            if camera_list:
                camera = camera_list[-1]

        instance.data["cameras"] = [camera.name] if camera else None        # noqa

        if instance.data.get("multiCamera"):
            cameras = instance.data.get("members")
            if not cameras:
                raise KnownPublishError("There should be at least"
                                        " one renderable camera in container")
            sel_cam = [
                c.name for c in cameras
                if rt.classOf(c) in rt.Camera.classes]
            container_name = instance.data.get("instance_node")
            render_dir = os.path.dirname(rt.rendOutputFilename)
            outputs = RenderSettings().batch_render_layer(
                container_name, render_dir, sel_cam
            )

            instance.data["cameras"] = sel_cam

            files_by_aov = RenderProducts().get_multiple_beauty(
                outputs, sel_cam)
            aovs = RenderProducts().get_multiple_aovs(
                outputs, sel_cam)
            files_by_aov.update(aovs)

        if "expectedFiles" not in instance.data:
            instance.data["expectedFiles"] = list()
            instance.data["files"] = list()
            instance.data["expectedFiles"].append(files_by_aov)
            instance.data["files"].append(files_by_aov)

        img_format = RenderProducts().image_format()
<<<<<<< HEAD
        project_name = context.data["projectName"]
        asset_doc = context.data["assetEntity"]
        asset_id = asset_doc["_id"]
        version_doc = get_last_version_by_subset_name(project_name,
                                                      instance.name,
                                                      asset_id)
        self.log.debug("version_doc: {0}".format(version_doc))

        version_int = 1
        if version_doc:
            version_int += int(version_doc["name"])

        self.log.debug(f"Setting {version_int} to context.")
        context.data["version"] = version_int
=======
>>>>>>> 2ab07ec7
        # OCIO config not support in
        # most of the 3dsmax renderers
        # so this is currently hard coded
        # TODO: add options for redshift/vray ocio config
        instance.data["colorspaceConfig"] = ""
        instance.data["colorspaceDisplay"] = "sRGB"
        instance.data["colorspaceView"] = "ACES 1.0 SDR-video"

        if int(get_max_version()) >= 2024:
            colorspace_mgr = rt.ColorPipelineMgr      # noqa
            display = next(
                (display for display in colorspace_mgr.GetDisplayList()))
            view_transform = next(
                (view for view in colorspace_mgr.GetViewList(display)))
            instance.data["colorspaceConfig"] = colorspace_mgr.OCIOConfigPath
            instance.data["colorspaceDisplay"] = display
            instance.data["colorspaceView"] = view_transform

        instance.data["renderProducts"] = colorspace.ARenderProduct()
        instance.data["publishJobState"] = "Suspended"
        instance.data["attachTo"] = []
        renderer_class = get_current_renderer()
        renderer = str(renderer_class).split(":")[0]
        # also need to get the render dir for conversion
        data = {
            "asset": instance.data["asset"],
            "subset": str(instance.name),
            "publish": True,
            "maxversion": str(get_max_version()),
            "imageFormat": img_format,
            "family": 'maxrender',
            "families": ['maxrender'],
            "renderer": renderer,
            "source": filepath,
            "plugin": "3dsmax",
            "frameStart": instance.data["frameStartHandle"],
            "frameEnd": instance.data["frameEndHandle"],
            "farm": True
        }
        instance.data.update(data)

        # TODO: this should be unified with maya and its "multipart" flag
        #       on instance.
        if renderer == "Redshift_Renderer":
            instance.data.update(
                {"separateAovFiles": rt.Execute(
                    "renderers.current.separateAovFiles")})

        self.log.info("data: {0}".format(data))<|MERGE_RESOLUTION|>--- conflicted
+++ resolved
@@ -4,11 +4,7 @@
 import pyblish.api
 
 from pymxs import runtime as rt
-<<<<<<< HEAD
-from openpype.pipeline import get_current_asset_name
 from openpype.pipeline.publish import KnownPublishError
-=======
->>>>>>> 2ab07ec7
 from openpype.hosts.max.api import colorspace
 from openpype.hosts.max.api.lib import get_max_version, get_current_renderer
 from openpype.hosts.max.api.lib_rendersettings import RenderSettings
@@ -73,23 +69,6 @@
             instance.data["files"].append(files_by_aov)
 
         img_format = RenderProducts().image_format()
-<<<<<<< HEAD
-        project_name = context.data["projectName"]
-        asset_doc = context.data["assetEntity"]
-        asset_id = asset_doc["_id"]
-        version_doc = get_last_version_by_subset_name(project_name,
-                                                      instance.name,
-                                                      asset_id)
-        self.log.debug("version_doc: {0}".format(version_doc))
-
-        version_int = 1
-        if version_doc:
-            version_int += int(version_doc["name"])
-
-        self.log.debug(f"Setting {version_int} to context.")
-        context.data["version"] = version_int
-=======
->>>>>>> 2ab07ec7
         # OCIO config not support in
         # most of the 3dsmax renderers
         # so this is currently hard coded
