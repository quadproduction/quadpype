from maya import cmds

import pyblish.api
from openpype.hosts.maya.api.lib import get_all_children


class CollectNewInstances(pyblish.api.InstancePlugin):
    """Gather members for instances and pre-defined attribute

    This collector takes into account assets that are associated with
    an objectSet and marked with a unique identifier;

    Identifier:
        id (str): "pyblish.avalon.instance"

    Limitations:
        - Does not take into account nodes connected to those
            within an objectSet. Extractors are assumed to export
            with history preserved, but this limits what they will
            be able to achieve and the amount of data available
            to validators. An additional collector could also
            append this input data into the instance, as we do
            for `pype.rig` with collect_history.

    """

    label = "Collect New Instance Data"
    order = pyblish.api.CollectorOrder
    hosts = ["maya"]

    def process(self, instance):

        objset = instance.data.get("instance_node")
        if not objset:
            self.log.debug("Instance has no `instance_node` data")

        # TODO: We might not want to do this in the future
        # Merge creator attributes into instance.data just backwards compatible
        # code still runs as expected
        creator_attributes = instance.data.get("creator_attributes", {})
        if creator_attributes:
            instance.data.update(creator_attributes)

        members = cmds.sets(objset, query=True) or []
        if members:
            # Collect members
            members = cmds.ls(members, long=True) or []

            dag_members = cmds.ls(members, type="dagNode", long=True)
            children = get_all_children(dag_members)
            children = cmds.ls(children, noIntermediate=True, long=True)
            parents = (
                self.get_all_parents(members)
                if creator_attributes.get("includeParentHierarchy", True)
                else []
            )
            members_hierarchy = list(set(members + children + parents))

            instance[:] = members_hierarchy
<<<<<<< HEAD
=======
            instance.data["objset"] = objset

            # Store the exact members of the object set
            instance.data["setMembers"] = members

            # Define nice label
            name = cmds.ls(objset, long=False)[0]   # use short name
            label = "{0} ({1})".format(name, data["asset"])

            # Convert frame values to integers
            for attr_name in (
                "handleStart", "handleEnd", "frameStart", "frameEnd",
            ):
                value = data.get(attr_name)
                if value is not None:
                    data[attr_name] = int(value)

            # Append start frame and end frame to label if present
            if "frameStart" in data and "frameEnd" in data:
                # Take handles from context if not set locally on the instance
                for key in ["handleStart", "handleEnd"]:
                    if key not in data:
                        value = context.data[key]
                        if value is not None:
                            value = int(value)
                        data[key] = value

                data["frameStartHandle"] = int(
                    data["frameStart"] - data["handleStart"]
                )
                data["frameEndHandle"] = int(
                    data["frameEnd"] + data["handleEnd"]
                )

                label += "  [{0}-{1}]".format(
                    data["frameStartHandle"], data["frameEndHandle"]
                )

            instance.data["label"] = label
            instance.data.update(data)
            self.log.debug("{}".format(instance.data))

            # Produce diagnostic message for any graphical
            # user interface interested in visualising it.
            self.log.info("Found: \"%s\" " % instance.data["name"])
            self.log.debug(
                "DATA: {} ".format(json.dumps(instance.data, indent=4)))

        def sort_by_family(instance):
            """Sort by family"""
            return instance.data.get("families", instance.data.get("family"))

        # Sort/grouped by family (preserving local index)
        context[:] = sorted(context, key=sort_by_family)
>>>>>>> f1e64a06

        elif instance.data["family"] != "workfile":
            self.log.warning("Empty instance: \"%s\" " % objset)
        # Store the exact members of the object set
        instance.data["setMembers"] = members

        # TODO: This might make more sense as a separate collector
        # Collect frameStartHandle and frameEndHandle if frames present
        if "frameStart" in instance.data:
            handle_start = instance.data.get("handleStart", 0)
            frame_start_handle = instance.data["frameStart"] - handle_start
            instance.data["frameStartHandle"] = frame_start_handle
        if "frameEnd" in instance.data:
            handle_end = instance.data.get("handleEnd", 0)
            frame_end_handle = instance.data["frameEnd"] + handle_end
            instance.data["frameEndHandle"] = frame_end_handle

    def get_all_parents(self, nodes):
        """Get all parents by using string operations (optimization)

        Args:
            nodes (list): the nodes which are found in the objectSet

        Returns:
            list
        """

        parents = []
        for node in nodes:
            splitted = node.split("|")
            items = ["|".join(splitted[0:i]) for i in range(2, len(splitted))]
            parents.extend(items)

        return list(set(parents))<|MERGE_RESOLUTION|>--- conflicted
+++ resolved
@@ -57,63 +57,6 @@
             members_hierarchy = list(set(members + children + parents))
 
             instance[:] = members_hierarchy
-<<<<<<< HEAD
-=======
-            instance.data["objset"] = objset
-
-            # Store the exact members of the object set
-            instance.data["setMembers"] = members
-
-            # Define nice label
-            name = cmds.ls(objset, long=False)[0]   # use short name
-            label = "{0} ({1})".format(name, data["asset"])
-
-            # Convert frame values to integers
-            for attr_name in (
-                "handleStart", "handleEnd", "frameStart", "frameEnd",
-            ):
-                value = data.get(attr_name)
-                if value is not None:
-                    data[attr_name] = int(value)
-
-            # Append start frame and end frame to label if present
-            if "frameStart" in data and "frameEnd" in data:
-                # Take handles from context if not set locally on the instance
-                for key in ["handleStart", "handleEnd"]:
-                    if key not in data:
-                        value = context.data[key]
-                        if value is not None:
-                            value = int(value)
-                        data[key] = value
-
-                data["frameStartHandle"] = int(
-                    data["frameStart"] - data["handleStart"]
-                )
-                data["frameEndHandle"] = int(
-                    data["frameEnd"] + data["handleEnd"]
-                )
-
-                label += "  [{0}-{1}]".format(
-                    data["frameStartHandle"], data["frameEndHandle"]
-                )
-
-            instance.data["label"] = label
-            instance.data.update(data)
-            self.log.debug("{}".format(instance.data))
-
-            # Produce diagnostic message for any graphical
-            # user interface interested in visualising it.
-            self.log.info("Found: \"%s\" " % instance.data["name"])
-            self.log.debug(
-                "DATA: {} ".format(json.dumps(instance.data, indent=4)))
-
-        def sort_by_family(instance):
-            """Sort by family"""
-            return instance.data.get("families", instance.data.get("family"))
-
-        # Sort/grouped by family (preserving local index)
-        context[:] = sorted(context, key=sort_by_family)
->>>>>>> f1e64a06
 
         elif instance.data["family"] != "workfile":
             self.log.warning("Empty instance: \"%s\" " % objset)
@@ -121,15 +64,30 @@
         instance.data["setMembers"] = members
 
         # TODO: This might make more sense as a separate collector
-        # Collect frameStartHandle and frameEndHandle if frames present
-        if "frameStart" in instance.data:
-            handle_start = instance.data.get("handleStart", 0)
-            frame_start_handle = instance.data["frameStart"] - handle_start
-            instance.data["frameStartHandle"] = frame_start_handle
-        if "frameEnd" in instance.data:
-            handle_end = instance.data.get("handleEnd", 0)
-            frame_end_handle = instance.data["frameEnd"] + handle_end
-            instance.data["frameEndHandle"] = frame_end_handle
+        # Convert frame values to integers
+        for attr_name in (
+            "handleStart", "handleEnd", "frameStart", "frameEnd",
+        ):
+            value = instance.data.get(attr_name)
+            if value is not None:
+                instance.data[attr_name] = int(value)
+
+        # Append start frame and end frame to label if present
+        if "frameStart" in instance.data and "frameEnd" in instance.data:
+            # Take handles from context if not set locally on the instance
+            for key in ["handleStart", "handleEnd"]:
+                if key not in instance.data:
+                    value = instance.context.data[key]
+                    if value is not None:
+                        value = int(value)
+                    instance.data[key] = value
+
+            instance.data["frameStartHandle"] = int(
+                instance.data["frameStart"] - instance.data["handleStart"]
+            )
+            instance.data["frameEndHandle"] = int(
+                instance.data["frameEnd"] + instance.data["handleEnd"]
+            )
 
     def get_all_parents(self, nodes):
         """Get all parents by using string operations (optimization)
