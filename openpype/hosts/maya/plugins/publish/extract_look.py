--- conflicted
+++ resolved
@@ -114,18 +114,6 @@
         This function requires the `REDSHIFT_COREDATAPATH`
         to be in `PATH`.
 
-        Args:
-            source (str): Path to source file.
-            *args: Additional arguments for `redshiftTextureProcessor`.
-
-<<<<<<< HEAD
-        Returns:
-            str: Output of `redshiftTextureProcessor` command.
-
-        """
-        if "REDSHIFT_COREDATAPATH" not in os.environ:
-            raise RuntimeError("Must have Redshift available.")
-=======
     cmd = [
         maketx_path,
         "-v",  # verbose
@@ -138,10 +126,18 @@
         "--filter lanczos3",
         escape_space(source)
     ]
+        Args:
+            source (str): Path to source file.
+            *args: Additional arguments for `redshiftTextureProcessor`.
 
     cmd.extend(args)
     cmd.extend(["-o", escape_space(destination)])
->>>>>>> ee72ef6c
+        Returns:
+            str: Output of `redshiftTextureProcessor` command.
+
+        """
+        if "REDSHIFT_COREDATAPATH" not in os.environ:
+            raise RuntimeError("Must have Redshift available.")
 
         texture_processor_path = get_redshift_tool("TextureProcessor")
 
@@ -620,7 +616,6 @@
                      "skipping hardlink: %s") % (existing,)
                 )
 
-<<<<<<< HEAD
         if bool(processors):
             for processor in processors:
                 if processor == MakeTX:
@@ -634,16 +629,6 @@
                     return processed_path
 
         return processed_path, COPY, texture_hash
-=======
-        if do_maketx and ext != ".tx":
-            # Produce .tx file in staging if source file is not .tx
-            converted = os.path.join(staging, "resources", fname + ".tx")
-
-            if linearize:
-                self.log.info("tx: converting sRGB -> linear")
-                colorconvert = "--colorconvert sRGB linear"
-            else:
-                colorconvert = ""
 
             config_path = get_ocio_config_path("nuke-default")
             color_config = "--colorconfig {0}".format(config_path)
@@ -666,7 +651,6 @@
             return converted, COPY, texture_hash
 
         return filepath, COPY, texture_hash
->>>>>>> ee72ef6c
 
 
 class ExtractModelRenderSets(ExtractLook):
