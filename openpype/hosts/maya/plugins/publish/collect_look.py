--- conflicted
+++ resolved
@@ -295,78 +295,23 @@
 
         """
         self.log.debug("Looking for look associations "
-<<<<<<< HEAD
                        "for %s" % instance.data['name'])
-=======
-                      "for %s" % instance.data['name'])
+
+        # Lookup set (optimization)
+        instance_lookup = set(cmds.ls(instance, long=True))
 
         # Discover related object sets
         self.log.debug("Gathering sets ...")
         sets = self.collect_sets(instance)
->>>>>>> 9369d4d9
 
         # Lookup set (optimization)
         instance_lookup = set(cmds.ls(instance, long=True))
 
-<<<<<<< HEAD
-        # Discover related object sets
-        self.log.debug("Gathering sets ...")
-        sets = self.collect_sets(instance)
-=======
         self.log.debug("Gathering set relations ...")
-        # Ensure iteration happen in a list so we can remove keys from the
-        # dict within the loop
-
-        # skipped types of attribute on render specific nodes
-        disabled_types = ["message", "TdataCompound"]
->>>>>>> 9369d4d9
-
         # Ensure iteration happen in a list to allow removing keys from the
         # dict within the loop
-        self.log.info("Gathering set relations ...")
         for obj_set in list(sets):
             self.log.debug("From {}".format(obj_set))
-<<<<<<< HEAD
-=======
-
-            # if node is specified as renderer node type, it will be
-            # serialized with its attributes.
-            if cmds.nodeType(obj_set) in RENDERER_NODE_TYPES:
-                self.log.debug("- {} is {}".format(
-                    obj_set, cmds.nodeType(obj_set)))
-
-                node_attrs = []
-
-                # serialize its attributes so they can be recreated on look
-                # load.
-                for attr in cmds.listAttr(obj_set):
-                    # skip publishedNodeInfo attributes as they break
-                    # getAttr() and we don't need them anyway
-                    if attr.startswith("publishedNodeInfo"):
-                        continue
-
-                    # skip attributes types defined in 'disabled_type' list
-                    if cmds.getAttr("{}.{}".format(obj_set, attr), type=True) in disabled_types:  # noqa
-                        continue
-
-                    node_attrs.append((
-                        attr,
-                        cmds.getAttr("{}.{}".format(obj_set, attr)),
-                        cmds.getAttr(
-                            "{}.{}".format(obj_set, attr), type=True)
-                    ))
-
-                for member in cmds.ls(
-                        cmds.sets(obj_set, query=True), long=True):
-                    member_data = self.collect_member_data(member,
-                                                           instance_lookup)
-                    if not member_data:
-                        continue
-
-                    # Add information of the node to the members list
-                    sets[obj_set]["members"].append(member_data)
-
->>>>>>> 9369d4d9
             # Get all nodes of the current objectSet (shadingEngine)
             for member in cmds.ls(cmds.sets(obj_set, query=True), long=True):
                 member_data = self.collect_member_data(member,
@@ -377,10 +322,6 @@
 
             # Remove sets that didn't have any members assigned in the end
             # Thus the data will be limited to only what we need.
-<<<<<<< HEAD
-=======
-            self.log.debug("obj_set {}".format(sets[obj_set]))
->>>>>>> 9369d4d9
             if not sets[obj_set]["members"]:
                 self.log.debug(
                     "Removing redundant set information: {}".format(obj_set)
@@ -414,36 +355,16 @@
             # Get all material attrs for all look sets to retrieve their inputs
             existing_attrs = []
             for look in look_sets:
-<<<<<<< HEAD
                 for attr in shader_attrs:
                     if cmds.attributeQuery(attr, node=look, exists=True):
                         existing_attrs.append("{}.{}".format(look, attr))
             materials = cmds.listConnections(existing_attrs,
                                              source=True,
                                              destination=False) or []
-            self.log.debug("Found materials: {}".format(materials))
-=======
-                for at in shader_attrs:
-                    try:
-                        con = cmds.listConnections("{}.{}".format(look, at))
-                    except ValueError:
-                        # skip attributes that are invalid in current
-                        # context. For example in the case where
-                        # Arnold is not enabled.
-                        continue
-                    if con:
-                        materials.extend(con)
 
             self.log.debug("Found materials:\n{}".format(materials))
 
             self.log.debug("Found the following sets:\n{}".format(look_sets))
-            # Get the entire node chain of the look sets
-            # history = cmds.listHistory(look_sets)
-            history = []
-            for material in materials:
-                history.extend(cmds.listHistory(material, ac=True))
->>>>>>> 9369d4d9
-
             # Get the entire node chain of the look sets
             # history = cmds.listHistory(look_sets, allConnections=True)
             history = cmds.listHistory(materials, allConnections=True)
@@ -471,7 +392,6 @@
             # Ensure unique entries only
             history = list(set(history))
 
-<<<<<<< HEAD
             files = cmds.ls(history,
                             # It's important only node types are passed that
                             # exist (e.g. for loaded plugins) because otherwise
@@ -482,24 +402,13 @@
             # Sort for log readability
             files.sort()
 
-        self.log.info("Collected file nodes: {}".format(files))
+        self.log.debug("Collected file nodes:\n{}".format(files))
         # Collect textures if any file nodes are found
         resources = []
         for node in files:  # sort for log readability
             resources.extend(self.collect_resources(node))
         instance.data["resources"] = resources
         self.log.debug("Collected resources: {}".format(resources))
-=======
-        self.log.debug("Collected file nodes:\n{}".format(files))
-        # Collect textures if any file nodes are found
-        instance.data["resources"] = []
-        for n in files:
-            for res in self.collect_resources(n):
-                instance.data["resources"].append(res)
-
-        self.log.debug("Collected resources: {}".format(
-            instance.data["resources"]))
->>>>>>> 9369d4d9
 
         # Log warning when no relevant sets were retrieved for the look.
         if (
@@ -594,13 +503,6 @@
             # Collect changes to "custom" attributes
             node_attrs = get_look_attrs(node)
 
-<<<<<<< HEAD
-=======
-            self.log.debug(
-                "Node \"{0}\" attributes: {1}".format(node, node_attrs)
-            )
-
->>>>>>> 9369d4d9
             # Only include if there are any properties we care about
             if not node_attrs:
                 continue
@@ -655,10 +557,7 @@
                 attribute
             ))
 
-<<<<<<< HEAD
-=======
             self.log.debug("  - file source: {}".format(source))
->>>>>>> 9369d4d9
             color_space_attr = "{}.colorSpace".format(node)
             try:
                 color_space = cmds.getAttr(color_space_attr)
@@ -683,20 +582,8 @@
 
             # renderman allows nodes to have filename attribute empty while
             # you can have another incoming connection from different node.
-<<<<<<< HEAD
             if not source and cmds.nodeType(node) in PXR_NODES:
-                self.log.info("Renderman: source is empty, skipping...")
-=======
-            pxr_nodes = set()
-            if cmds.pluginInfo("RenderMan_for_Maya", query=True, loaded=True):
-                pxr_nodes = set(
-                    cmds.pluginInfo("RenderMan_for_Maya",
-                                    query=True,
-                                    dependNode=True)
-                )
-            if not source and cmds.nodeType(node) in pxr_nodes:
                 self.log.debug("Renderman: source is empty, skipping...")
->>>>>>> 9369d4d9
                 continue
             # We replace backslashes with forward slashes because V-Ray
             # can't handle the UDIM files with the backslashes in the
