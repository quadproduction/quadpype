import maya.cmds as cmds

import pyblish.api

import openpype.hosts.maya.api.action
from openpype.hosts.maya.api import lib
from openpype.pipeline.publish import (
    RepairAction,
    ValidateContentsOrder,
    PublishValidationError
)


class ValidateRigOutSetNodeIds(pyblish.api.InstancePlugin):
    """Validate if deformed shapes have related IDs to the original shapes.

    When a deformer is applied in the scene on a referenced mesh that already
    had deformers then Maya will create a new shape node for the mesh that
    does not have the original id. This validator checks whether the ids are
    valid on all the shape nodes in the instance.

    """

    order = ValidateContentsOrder
    families = ["rig"]
    hosts = ['maya']
    label = 'Rig Out Set Node Ids'
    actions = [
        openpype.hosts.maya.api.action.SelectInvalidAction,
        RepairAction
    ]
    allow_history_only = False

    def process(self, instance):
        """Process all meshes"""

        # Ensure all nodes have a cbId and a related ID to the original shapes
        # if a deformer has been created on the shape
        invalid = self.get_invalid(instance)
        if invalid:
            raise PublishValidationError(
                "Nodes found with mismatching IDs: {0}".format(invalid)
            )

    @classmethod
    def get_invalid(cls, instance):
        """Get all nodes which do not match the criteria"""

        out_set = instance.data["rig_sets"].get("out_SET")
        if not out_set:
            return []

<<<<<<< HEAD
        out_set_invalid = cls.get_invalid_not_by_sets(instance)
        if out_set_invalid:
            invalid += out_set_invalid

        skeletonmesh_invalid = cls.get_invalid_not_by_sets(
            instance, set_name="skeletonMesh_SET")
        if skeletonmesh_invalid:
            invalid += skeletonmesh_invalid

        return invalid

    @classmethod
    def get_invalid_not_by_sets(cls, instance, set_name="out_SET"):
        invalid = []
        out_set = next(x for x in instance if x.endswith(set_name))
=======
        invalid = []
>>>>>>> e331a075
        members = cmds.sets(out_set, query=True)
        shapes = cmds.ls(members,
                         dag=True,
                         leaf=True,
                         shapes=True,
                         long=True,
                         noIntermediate=True)
        if not shapes:
            return
        for shape in shapes:
            sibling_id = lib.get_id_from_sibling(
                shape,
                history_only=cls.allow_history_only
            )
            if sibling_id:
                current_id = lib.get_id(shape)
                if current_id != sibling_id:
                    invalid.append(shape)

        return invalid

    @classmethod
    def repair(cls, instance):

        for node in cls.get_invalid(instance):
            # Get the original id from sibling
            sibling_id = lib.get_id_from_sibling(
                node,
                history_only=cls.allow_history_only
            )
            if not sibling_id:
                cls.log.error("Could not find ID in siblings for '%s'", node)
                continue

            lib.set_id(node, sibling_id, overwrite=True)<|MERGE_RESOLUTION|>--- conflicted
+++ resolved
@@ -49,26 +49,12 @@
         out_set = instance.data["rig_sets"].get("out_SET")
         if not out_set:
             return []
+        skeletonMesh_set = instance.data["rig_sets"].get(
+            "skeletonMesh_SET")
+        if skeletonMesh_set:
+            out_set += skeletonMesh_set
 
-<<<<<<< HEAD
-        out_set_invalid = cls.get_invalid_not_by_sets(instance)
-        if out_set_invalid:
-            invalid += out_set_invalid
-
-        skeletonmesh_invalid = cls.get_invalid_not_by_sets(
-            instance, set_name="skeletonMesh_SET")
-        if skeletonmesh_invalid:
-            invalid += skeletonmesh_invalid
-
-        return invalid
-
-    @classmethod
-    def get_invalid_not_by_sets(cls, instance, set_name="out_SET"):
         invalid = []
-        out_set = next(x for x in instance if x.endswith(set_name))
-=======
-        invalid = []
->>>>>>> e331a075
         members = cmds.sets(out_set, query=True)
         shapes = cmds.ls(members,
                          dag=True,
