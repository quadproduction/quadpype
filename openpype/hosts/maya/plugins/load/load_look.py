--- conflicted
+++ resolved
@@ -1,19 +1,10 @@
 # -*- coding: utf-8 -*-
 """Look loader."""
-<<<<<<< HEAD
-from avalon import api, io
 import json
-import openpype.hosts.maya.api.plugin
-import openpype.hosts.maya.api.lib
-=======
-import json
->>>>>>> 3d1ad125
 from collections import defaultdict
 
 from Qt import QtWidgets
 
-<<<<<<< HEAD
-=======
 from avalon import api, io
 import openpype.hosts.maya.api.plugin
 from openpype.hosts.maya.api import lib
@@ -21,7 +12,6 @@
 
 from openpype.hosts.maya.api.plugin import get_reference_node
 
->>>>>>> 3d1ad125
 
 class LookLoader(openpype.hosts.maya.api.plugin.ReferenceLoader):
     """Specific loader for lookdev"""
@@ -67,10 +57,9 @@
         from maya import cmds
 
         # Get reference node from container members
-        members = openpype.hosts.maya.api.lib.get_container_members(container)
-        reference_node = openpype.hosts.maya.api.plugin.get_reference_node(
-            members, log=self.log
-        )
+        members = lib.get_container_members(container)
+        reference_node = get_reference_node(members, log=self.log)
+
         shader_nodes = cmds.ls(members, type='shadingEngine')
         orig_nodes = set(self._get_nodes_with_shader(shader_nodes))
 
