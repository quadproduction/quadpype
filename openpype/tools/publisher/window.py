--- conflicted
+++ resolved
@@ -1,8 +1,5 @@
 import collections
-<<<<<<< HEAD
-=======
 import copy
->>>>>>> 12a272a8
 from Qt import QtWidgets, QtCore, QtGui
 
 from openpype import (
@@ -228,17 +225,10 @@
         # Floating publish frame
         publish_frame = PublishFrame(controller, self.footer_border, self)
 
-<<<<<<< HEAD
-        creators_dialog_message_timer = QtCore.QTimer()
-        creators_dialog_message_timer.setInterval(100)
-        creators_dialog_message_timer.timeout.connect(
-            self._on_creators_message_timeout
-=======
         errors_dialog_message_timer = QtCore.QTimer()
         errors_dialog_message_timer.setInterval(100)
         errors_dialog_message_timer.timeout.connect(
             self._on_errors_message_timeout
->>>>>>> 12a272a8
         )
 
         help_btn.clicked.connect(self._on_help_click)
@@ -279,18 +269,6 @@
             "show.card.message", self._on_overlay_message
         )
         controller.event_system.add_callback(
-<<<<<<< HEAD
-            "instances.collection.failed", self._instance_collection_failed
-        )
-        controller.event_system.add_callback(
-            "instances.save.failed", self._instance_save_failed
-        )
-        controller.event_system.add_callback(
-            "instances.remove.failed", self._instance_remove_failed
-        )
-        controller.event_system.add_callback(
-            "instances.create.failed", self._instance_create_failed
-=======
             "instances.collection.failed", self._on_creator_error
         )
         controller.event_system.add_callback(
@@ -307,7 +285,6 @@
         )
         controller.event_system.add_callback(
             "convertors.find.failed", self._on_convertor_error
->>>>>>> 12a272a8
         )
 
         # Store extra header widget for TrayPublisher
@@ -355,13 +332,8 @@
         self._restart_timer = None
         self._publish_frame_visible = None
 
-<<<<<<< HEAD
-        self._creators_messages_to_show = collections.deque()
-        self._creators_dialog_message_timer = creators_dialog_message_timer
-=======
         self._error_messages_to_show = collections.deque()
         self._errors_dialog_message_timer = errors_dialog_message_timer
->>>>>>> 12a272a8
 
         self._set_publish_visibility(False)
 
@@ -392,14 +364,10 @@
         self._update_publish_frame_rect()
 
     def _on_overlay_message(self, event):
-<<<<<<< HEAD
-        self._overlay_object.add_message(event["message"])
-=======
         self._overlay_object.add_message(
             event["message"],
             event.get("message_type")
         )
->>>>>>> 12a272a8
 
     def _on_first_show(self):
         self.resize(self.default_width, self.default_height)
@@ -646,39 +614,6 @@
             0, window_size.height() - height
         )
 
-<<<<<<< HEAD
-    def add_message_dialog(self, title, failed_info):
-        self._creators_messages_to_show.append((title, failed_info))
-        self._creators_dialog_message_timer.start()
-
-    def _on_creators_message_timeout(self):
-        if not self._creators_messages_to_show:
-            self._creators_dialog_message_timer.stop()
-            return
-
-        item = self._creators_messages_to_show.popleft()
-        title, failed_info = item
-        dialog = CreatorsErrorMessageBox(title, failed_info, self)
-        dialog.exec_()
-        dialog.deleteLater()
-
-    def _instance_collection_failed(self, event):
-        self.add_message_dialog(event["title"], event["failed_info"])
-
-    def _instance_save_failed(self, event):
-        self.add_message_dialog(event["title"], event["failed_info"])
-
-    def _instance_remove_failed(self, event):
-        self.add_message_dialog(event["title"], event["failed_info"])
-
-    def _instance_create_failed(self, event):
-        self.add_message_dialog(event["title"], event["failed_info"])
-
-
-class CreatorsErrorMessageBox(ErrorMessageBox):
-    def __init__(self, error_title, failed_info, parent):
-        self._failed_info = failed_info
-=======
     def add_error_message_dialog(self, title, failed_info, message_start=None):
         self._error_messages_to_show.append(
             (title, failed_info, message_start)
@@ -722,7 +657,6 @@
     def __init__(self, error_title, failed_info, message_start, parent):
         self._failed_info = failed_info
         self._message_start = message_start
->>>>>>> 12a272a8
         self._info_with_id = [
             # Id must be string when used in tab widget
             {"id": str(idx), "info": info}
@@ -732,11 +666,7 @@
         self._tabs_widget = None
         self._stack_layout = None
 
-<<<<<<< HEAD
-        super(CreatorsErrorMessageBox, self).__init__(error_title, parent)
-=======
         super(ErrorsMessageBox, self).__init__(error_title, parent)
->>>>>>> 12a272a8
 
         layout = self.layout()
         layout.setContentsMargins(0, 0, 0, 0)
@@ -751,19 +681,6 @@
     def _get_report_data(self):
         output = []
         for info in self._failed_info:
-<<<<<<< HEAD
-            creator_label = info["creator_label"]
-            creator_identifier = info["creator_identifier"]
-            report_message = "Creator:"
-            if creator_label:
-                report_message += " {} ({})".format(
-                    creator_label, creator_identifier)
-            else:
-                report_message += " {}".format(creator_identifier)
-
-            report_message += "\n\nError: {}".format(info["message"])
-            formatted_traceback = info["traceback"]
-=======
             item_label = info.get("label")
             item_identifier = info["identifier"]
             if item_label:
@@ -779,7 +696,6 @@
 
             report_message += "\n\nError: {}".format(info["message"])
             formatted_traceback = info.get("traceback")
->>>>>>> 12a272a8
             if formatted_traceback:
                 report_message += "\n\n{}".format(formatted_traceback)
             output.append(report_message)
@@ -796,18 +712,10 @@
             item_id = item["id"]
             info = item["info"]
             message = info["message"]
-<<<<<<< HEAD
-            formatted_traceback = info["traceback"]
-            creator_label = info["creator_label"]
-            creator_identifier = info["creator_identifier"]
-            if not creator_label:
-                creator_label = creator_identifier
-=======
             formatted_traceback = info.get("traceback")
             item_label = info.get("label")
             if not item_label:
                 item_label = info["identifier"]
->>>>>>> 12a272a8
 
             msg_widget = QtWidgets.QWidget(stack_widget)
             msg_layout = QtWidgets.QVBoxLayout(msg_widget)
@@ -827,11 +735,7 @@
 
             msg_layout.addStretch(1)
 
-<<<<<<< HEAD
-            tabs_widget.add_tab(creator_label, item_id)
-=======
             tabs_widget.add_tab(item_label, item_id)
->>>>>>> 12a272a8
             stack_layout.addWidget(msg_widget)
             if first:
                 first = False
