import os
import sys
import traceback
import contextlib
from enum import Enum
from Qt import QtWidgets, QtCore

from openpype.lib import get_openpype_version
from openpype.tools.utils import set_style_property
from openpype.settings.entities import (
    SystemSettings,
    ProjectSettings,

    GUIEntity,
    DictImmutableKeysEntity,
    DictMutableKeysEntity,
    DictConditionalEntity,
    ListEntity,
    PathEntity,
    ListStrictEntity,

    NumberEntity,
    BoolEntity,
    BaseEnumEntity,
    TextEntity,
    PathInput,
    RawJsonEntity,
    ColorEntity,

    DefaultsNotDefined,
    StudioDefaultsNotDefined,
    SchemaError
)
from openpype.settings.entities.op_version_entity import (
    OpenPypeVersionInput
)

from openpype.settings import SaveWarningExc
from .widgets import (
    ProjectListWidget,
    VersionAction
)
from .breadcrumbs_widget import (
    BreadcrumbsAddressBar,
    SystemSettingsBreadcrumbs,
    ProjectSettingsBreadcrumbs
)

from .base import GUIWidget
from .list_item_widget import ListWidget
from .list_strict_widget import ListStrictWidget
from .dict_mutable_widget import DictMutableKeysWidget
from .dict_conditional import DictConditionalWidget
from .item_widgets import (
    BoolWidget,
    DictImmutableKeysWidget,
    TextWidget,
    OpenPypeVersionText,
    NumberWidget,
    RawJsonWidget,
    EnumeratorWidget,
    PathWidget,
    PathInputWidget
)
from .color_widget import ColorWidget
from avalon.vendor import qtawesome


class CategoryState(Enum):
    Idle = object()
    Working = object()


class IgnoreInputChangesObj:
    def __init__(self, top_widget):
        self._ignore_changes = False
        self.top_widget = top_widget

    def __bool__(self):
        return self._ignore_changes

    def set_ignore(self, ignore_changes=True):
        if self._ignore_changes == ignore_changes:
            return
        self._ignore_changes = ignore_changes
        if not ignore_changes:
            self.top_widget.hierarchical_style_update()


class SettingsCategoryWidget(QtWidgets.QWidget):
    state_changed = QtCore.Signal()
    saved = QtCore.Signal(QtWidgets.QWidget)
    restart_required_trigger = QtCore.Signal()
    reset_started = QtCore.Signal()
    reset_finished = QtCore.Signal()
    full_path_requested = QtCore.Signal(str, str)

    require_restart_label_text = (
        "Your changes require restart of"
        " all running OpenPype processes to take affect."
    )
    outdated_version_label_text = (
        "Your settings are loaded from an older version."
    )
    source_version_tooltip = "Using settings of current OpenPype version"
    source_version_tooltip_outdated = (
        "Please check that all settings are still correct (blue colour\n"
        "indicates potential changes in the new version) and save your\n"
        "settings to update them to you current running OpenPype version."
    )

    def __init__(self, user_role, parent=None):
        super(SettingsCategoryWidget, self).__init__(parent)

        self.user_role = user_role

        self.entity = None

        self._state = CategoryState.Idle

        self._hide_studio_overrides = False
        self._updating_root = False
        self._use_version = None
        self._current_version = get_openpype_version()

        self.ignore_input_changes = IgnoreInputChangesObj(self)

        self.keys = []
        self.input_fields = []

        self.initialize_attributes()

        self.create_ui()

    @staticmethod
    def create_ui_for_entity(category_widget, entity, entity_widget):
        args = (category_widget, entity, entity_widget)
        if isinstance(entity, GUIEntity):
            return GUIWidget(*args)

        elif isinstance(entity, DictConditionalEntity):
            return DictConditionalWidget(*args)

        elif isinstance(entity, DictImmutableKeysEntity):
            return DictImmutableKeysWidget(*args)

        elif isinstance(entity, BoolEntity):
            return BoolWidget(*args)

        elif isinstance(entity, OpenPypeVersionInput):
            return OpenPypeVersionText(*args)

        elif isinstance(entity, TextEntity):
            return TextWidget(*args)

        elif isinstance(entity, NumberEntity):
            return NumberWidget(*args)

        elif isinstance(entity, RawJsonEntity):
            return RawJsonWidget(*args)

        elif isinstance(entity, ColorEntity):
            return ColorWidget(*args)

        elif isinstance(entity, BaseEnumEntity):
            return EnumeratorWidget(*args)

        elif isinstance(entity, PathEntity):
            return PathWidget(*args)

        elif isinstance(entity, PathInput):
            return PathInputWidget(*args)

        elif isinstance(entity, ListEntity):
            return ListWidget(*args)

        elif isinstance(entity, DictMutableKeysEntity):
            return DictMutableKeysWidget(*args)

        elif isinstance(entity, ListStrictEntity):
            return ListStrictWidget(*args)

        label = "<{}>: {} ({})".format(
            entity.__class__.__name__, entity.path, entity.value
        )
        raise TypeError("Unknown type: {}".format(label))

    @property
    def state(self):
        return self._state

    @state.setter
    def state(self, value):
        self.set_state(value)

    def set_state(self, state):
        if self._state == state:
            return

        self._state = state
        self.state_changed.emit()

        # Process events so emitted signal is processed
        app = QtWidgets.QApplication.instance()
        if app:
            app.processEvents()

    def initialize_attributes(self):
        return

    @property
    def is_modifying_defaults(self):
        if self.modify_defaults_checkbox is None:
            return False
        return self.modify_defaults_checkbox.isChecked()

    def create_ui(self):
        self.modify_defaults_checkbox = None

        conf_wrapper_widget = QtWidgets.QWidget(self)
        configurations_widget = QtWidgets.QWidget(conf_wrapper_widget)

        # Breadcrumbs/Path widget
        breadcrumbs_widget = QtWidgets.QWidget(self)
        breadcrumbs_label = QtWidgets.QLabel("Path:", breadcrumbs_widget)
        breadcrumbs_bar = BreadcrumbsAddressBar(breadcrumbs_widget)

        refresh_icon = qtawesome.icon("fa.refresh", color="white")
        refresh_btn = QtWidgets.QPushButton(breadcrumbs_widget)
        refresh_btn.setIcon(refresh_icon)

        breadcrumbs_layout = QtWidgets.QHBoxLayout(breadcrumbs_widget)
        breadcrumbs_layout.setContentsMargins(5, 5, 5, 5)
        breadcrumbs_layout.setSpacing(5)
        breadcrumbs_layout.addWidget(breadcrumbs_label, 0)
        breadcrumbs_layout.addWidget(breadcrumbs_bar, 1)
        breadcrumbs_layout.addWidget(refresh_btn, 0)

        # Widgets representing settings entities
        scroll_widget = QtWidgets.QScrollArea(configurations_widget)
        content_widget = QtWidgets.QWidget(scroll_widget)
        scroll_widget.setWidgetResizable(True)
        scroll_widget.setWidget(content_widget)

        content_layout = QtWidgets.QVBoxLayout(content_widget)
        content_layout.setContentsMargins(3, 3, 3, 3)
        content_layout.setSpacing(5)
        content_layout.setAlignment(QtCore.Qt.AlignTop)

        # Footer widget
        footer_widget = QtWidgets.QWidget(self)
        footer_widget.setObjectName("SettingsFooter")

        # Info labels
        # TODO dynamic labels
        labels_alignment = QtCore.Qt.AlignLeft | QtCore.Qt.AlignVCenter
        empty_label = QtWidgets.QLabel(footer_widget)

        outdated_version_label = QtWidgets.QLabel(
            self.outdated_version_label_text, footer_widget
        )
        outdated_version_label.setToolTip(self.source_version_tooltip_outdated)
        outdated_version_label.setAlignment(labels_alignment)
        outdated_version_label.setVisible(False)
        outdated_version_label.setObjectName("SettingsOutdatedSourceVersion")

        require_restart_label = QtWidgets.QLabel(
            self.require_restart_label_text, footer_widget
        )
        require_restart_label.setAlignment(labels_alignment)
        require_restart_label.setVisible(False)

        # Label showing source version of loaded settings
        source_version_label = QtWidgets.QLabel("", footer_widget)
        source_version_label.setObjectName("SourceVersionLabel")
        set_style_property(source_version_label, "state", "")
        source_version_label.setToolTip(self.source_version_tooltip)

        save_btn = QtWidgets.QPushButton("Save", footer_widget)

        footer_layout = QtWidgets.QHBoxLayout(footer_widget)
        footer_layout.setContentsMargins(5, 5, 5, 5)
        if self.user_role == "developer":
            self._add_developer_ui(footer_layout, footer_widget)

        footer_layout.addWidget(empty_label, 1)
        footer_layout.addWidget(outdated_version_label, 1)
        footer_layout.addWidget(require_restart_label, 1)
        footer_layout.addWidget(source_version_label, 0)
        footer_layout.addWidget(save_btn, 0)

        configurations_layout = QtWidgets.QVBoxLayout(configurations_widget)
        configurations_layout.setContentsMargins(0, 0, 0, 0)
        configurations_layout.setSpacing(0)

        configurations_layout.addWidget(scroll_widget, 1)

        conf_wrapper_layout = QtWidgets.QHBoxLayout(conf_wrapper_widget)
        conf_wrapper_layout.setContentsMargins(0, 0, 0, 0)
        conf_wrapper_layout.setSpacing(0)
        conf_wrapper_layout.addWidget(configurations_widget, 1)

        main_layout = QtWidgets.QVBoxLayout(self)
        main_layout.setContentsMargins(0, 0, 0, 0)
        main_layout.setSpacing(0)
        main_layout.addWidget(breadcrumbs_widget, 0)
        main_layout.addWidget(conf_wrapper_widget, 1)
        main_layout.addWidget(footer_widget, 0)

        save_btn.clicked.connect(self._save)
        refresh_btn.clicked.connect(self._on_refresh)
        breadcrumbs_bar.path_edited.connect(self._on_path_edit)

        self._require_restart_label = require_restart_label
        self._outdated_version_label = outdated_version_label
        self._empty_label = empty_label

        self._is_loaded_version_outdated = False

        self.save_btn = save_btn
        self._source_version_label = source_version_label

        self.scroll_widget = scroll_widget
        self.content_layout = content_layout
        self.content_widget = content_widget
        self.breadcrumbs_bar = breadcrumbs_bar

        self.breadcrumbs_model = None
        self.refresh_btn = refresh_btn

        self.conf_wrapper_layout = conf_wrapper_layout
        self.main_layout = main_layout

        self.ui_tweaks()

    def ui_tweaks(self):
        return

    def _on_path_edit(self, path):
        for input_field in self.input_fields:
            if input_field.make_sure_is_visible(path, True):
                break

    def scroll_to(self, widget):
        if widget:
            # Process events which happened before ensurence
            # - that is because some widgets could be not visible before
            #   this method was called and have incorrect size
            QtWidgets.QApplication.processEvents()
            # Scroll to widget
            self.scroll_widget.ensureWidgetVisible(widget)

    def go_to_fullpath(self, full_path):
        """Full path of settings entity which can lead to different category.

        Args:
            full_path (str): Full path to settings entity. It is expected that
                path starts with category name ("system_setting" etc.).
        """
        if not full_path:
            return
        items = full_path.split("/")
        category = items[0]
        path = ""
        if len(items) > 1:
            path = "/".join(items[1:])
        self.full_path_requested.emit(category, path)

    def contain_category_key(self, category):
        """Parent widget ask if category of full path lead to this widget.

        Args:
            category (str): The category name.

        Returns:
            bool: Passed category lead to this widget.
        """
        return False

    def set_category_path(self, category, path):
        """Change path of widget based on category full path."""
        pass

    def change_path(self, path):
        """Change path and go to widget."""
        self.breadcrumbs_widget.change_path(path)

    def set_path(self, path):
<<<<<<< HEAD
        """Called from clicked widget."""
        self.breadcrumbs_widget.set_path(path)
=======
        self.breadcrumbs_bar.set_path(path)
>>>>>>> 73d3ef11

    def _add_developer_ui(self, footer_layout, footer_widget):
        modify_defaults_checkbox = QtWidgets.QCheckBox(footer_widget)
        modify_defaults_checkbox.setChecked(self._hide_studio_overrides)
        label_widget = QtWidgets.QLabel(
            "Modify defaults", footer_widget
        )

        footer_layout.addWidget(label_widget, 0)
        footer_layout.addWidget(modify_defaults_checkbox, 0)

        modify_defaults_checkbox.stateChanged.connect(
            self._on_modify_defaults
        )
        self.modify_defaults_checkbox = modify_defaults_checkbox

    def get_invalid(self):
        invalid = []
        for input_field in self.input_fields:
            invalid.extend(input_field.get_invalid())
        return invalid

    def hierarchical_style_update(self):
        for input_field in self.input_fields:
            input_field.hierarchical_style_update()

    def _on_entity_change(self):
        self.hierarchical_style_update()

    def add_widget_to_layout(self, widget, label_widget=None):
        if label_widget:
            raise NotImplementedError(
                "`add_widget_to_layout` on Category item can't accept labels"
            )
        self.content_layout.addWidget(widget, 0)

    @contextlib.contextmanager
    def working_state_context(self):
        self.set_state(CategoryState.Working)
        yield
        self.set_state(CategoryState.Idle)

    def save(self):
        if not self.items_are_valid():
            return

        try:
            self.entity.save()
            self._use_version = None

            # NOTE There are relations to previous entities and C++ callbacks
            #   so it is easier to just use new entity and recreate UI but
            #   would be nice to change this and add cleanup part so this is
            #   not required.
            self.reset()

        except SaveWarningExc as exc:
            warnings = [
                "<b>Settings were saved but few issues happened.</b>"
            ]
            for item in exc.warnings:
                warnings.append(item.replace("\n", "<br>"))

            msg = "<br><br>".join(warnings)

            dialog = QtWidgets.QMessageBox(self)
            dialog.setWindowTitle("Save warnings")
            dialog.setText(msg)
            dialog.setIcon(QtWidgets.QMessageBox.Warning)
            dialog.exec_()

            self.reset()

        except Exception as exc:
            formatted_traceback = traceback.format_exception(*sys.exc_info())
            dialog = QtWidgets.QMessageBox(self)
            dialog.setWindowTitle("Unexpected error")
            msg = "Unexpected error happened!\n\nError: {}".format(str(exc))
            dialog.setText(msg)
            dialog.setDetailedText("\n".join(formatted_traceback))
            dialog.setIcon(QtWidgets.QMessageBox.Critical)

            line_widths = set()
            metricts = dialog.fontMetrics()
            for line in formatted_traceback:
                line_widths.add(metricts.width(line))
            max_width = max(line_widths)

            spacer = QtWidgets.QSpacerItem(
                max_width, 0,
                QtWidgets.QSizePolicy.Minimum,
                QtWidgets.QSizePolicy.Expanding
            )
            layout = dialog.layout()
            layout.addItem(
                spacer, layout.rowCount(), 0, 1, layout.columnCount()
            )
            dialog.exec_()

    def _create_root_entity(self):
        raise NotImplementedError(
            "`create_root_entity` method not implemented"
        )

    def _on_reset_start(self):
        return

    def _on_require_restart_change(self):
        self._update_labels_visibility()

    def reset(self):
        self.reset_started.emit()
        self.set_state(CategoryState.Working)

        self._on_reset_start()

        self.input_fields = []

        while self.content_layout.count() != 0:
            widget = self.content_layout.itemAt(0).widget()
            if widget is not None:
                widget.setVisible(False)

            self.content_layout.removeWidget(widget)
            widget.deleteLater()

        dialog = None
        self._updating_root = True
        source_version = ""
        try:
            self._create_root_entity()

            self.entity.add_require_restart_change_callback(
                self._on_require_restart_change
            )

            self.add_children_gui()

            self.ignore_input_changes.set_ignore(True)

            for input_field in self.input_fields:
                input_field.set_entity_value()

            self.ignore_input_changes.set_ignore(False)
            source_version = self.entity.source_version

        except DefaultsNotDefined:
            dialog = QtWidgets.QMessageBox(self)
            dialog.setWindowTitle("Missing default values")
            dialog.setText((
                "Default values are not set and you"
                " don't have permissions to modify them."
                " Please contact OpenPype team."
            ))
            dialog.setIcon(QtWidgets.QMessageBox.Critical)

        except SchemaError as exc:
            dialog = QtWidgets.QMessageBox(self)
            dialog.setWindowTitle("Schema error")
            msg = "Implementation bug!\n\nError: {}".format(str(exc))
            dialog.setText(msg)
            dialog.setIcon(QtWidgets.QMessageBox.Warning)

        except Exception as exc:
            formatted_traceback = traceback.format_exception(*sys.exc_info())
            dialog = QtWidgets.QMessageBox(self)
            dialog.setWindowTitle("Unexpected error")
            msg = "Unexpected error happened!\n\nError: {}".format(str(exc))
            dialog.setText(msg)
            dialog.setDetailedText("\n".join(formatted_traceback))
            dialog.setIcon(QtWidgets.QMessageBox.Critical)

            line_widths = set()
            metricts = dialog.fontMetrics()
            for line in formatted_traceback:
                line_widths.add(metricts.width(line))
            max_width = max(line_widths)

            spacer = QtWidgets.QSpacerItem(
                max_width, 0,
                QtWidgets.QSizePolicy.Minimum,
                QtWidgets.QSizePolicy.Expanding
            )
            layout = dialog.layout()
            layout.addItem(
                spacer, layout.rowCount(), 0, 1, layout.columnCount()
            )

        self._updating_root = False

        # Update source version label
        state_value = ""
        tooltip = ""
        outdated = False
        if source_version:
            if source_version != self._current_version:
                state_value = "different"
                tooltip = self.source_version_tooltip_outdated
                outdated = True
            else:
                state_value = "same"
                tooltip = self.source_version_tooltip

        self._is_loaded_version_outdated = outdated
        self._source_version_label.setText(source_version)
        self._source_version_label.setToolTip(tooltip)
        set_style_property(self._source_version_label, "state", state_value)
        self._update_labels_visibility()

        self.set_state(CategoryState.Idle)

        if dialog:
            dialog.exec_()
            self._on_reset_crash()
        else:
            self._on_reset_success()
        self.reset_finished.emit()

    def _on_source_version_change(self, version):
        if self._updating_root:
            return

        if version == self._current_version:
            version = None

        self._use_version = version
        QtCore.QTimer.singleShot(20, self.reset)

    def add_context_actions(self, menu):
        if not self.entity or self.is_modifying_defaults:
            return

        versions = self.entity.get_available_studio_versions(sorted=True)
        if not versions:
            return

        submenu = QtWidgets.QMenu("Use settings from version", menu)
        for version in reversed(versions):
            action = VersionAction(version, submenu)
            action.version_triggered.connect(
                self._on_context_version_trigger
            )
            submenu.addAction(action)
        menu.addMenu(submenu)

    def _on_context_version_trigger(self, version):
        self._on_source_version_change(version)

    def _on_reset_crash(self):
        self.save_btn.setEnabled(False)

        if self.breadcrumbs_model is not None:
            self.breadcrumbs_model.set_entity(None)

    def _on_reset_success(self):
        if not self.save_btn.isEnabled():
            self.save_btn.setEnabled(True)

        if self.breadcrumbs_model is not None:
            path = self.breadcrumbs_bar.path()
            self.breadcrumbs_bar.set_path("")
            self.breadcrumbs_model.set_entity(self.entity)
            self.breadcrumbs_bar.change_path(path)

    def add_children_gui(self):
        for child_obj in self.entity.children:
            item = self.create_ui_for_entity(self, child_obj, self)
            self.input_fields.append(item)

        # Add spacer to stretch children guis
        self.content_layout.addWidget(
            QtWidgets.QWidget(self.content_widget), 1
        )

    def items_are_valid(self):
        invalid_items = self.get_invalid()
        if not invalid_items:
            return True

        msg_box = QtWidgets.QMessageBox(
            QtWidgets.QMessageBox.Warning,
            "Invalid input",
            (
                "There is invalid value in one of inputs."
                " Please lead red color and fix them."
            ),
            parent=self
        )
        msg_box.setStandardButtons(QtWidgets.QMessageBox.Ok)
        msg_box.exec_()

        first_invalid_item = invalid_items[0]
        self.scroll_widget.ensureWidgetVisible(first_invalid_item)
        if first_invalid_item.isVisible():
            first_invalid_item.setFocus()
        return False

    def on_saved(self, saved_tab_widget):
        """Callback on any tab widget save."""
        return

    def _save(self):
        # Don't trigger restart if defaults are modified
        if self.is_modifying_defaults:
            require_restart = False
        else:
            require_restart = self.entity.require_restart

        self.set_state(CategoryState.Working)

        if self.items_are_valid():
            self.save()

        self.set_state(CategoryState.Idle)

        self.saved.emit(self)

        if require_restart:
            self.restart_required_trigger.emit()

    def _update_labels_visibility(self):
        visible_label = None
        labels = {
            self._empty_label,
            self._outdated_version_label,
            self._require_restart_label,
        }
        if self.entity.require_restart:
            visible_label = self._require_restart_label
        elif self._is_loaded_version_outdated:
            visible_label = self._outdated_version_label
        else:
            visible_label = self._empty_label

        if visible_label.isVisible():
            return

        for label in labels:
            if label is visible_label:
                visible_label.setVisible(True)
            else:
                label.setVisible(False)

    def _on_refresh(self):
        self.reset()

    def _on_hide_studio_overrides(self, state):
        self._hide_studio_overrides = (state == QtCore.Qt.Checked)


class SystemWidget(SettingsCategoryWidget):
    def __init__(self, *args, **kwargs):
        self._actions = []
        super(SystemWidget, self).__init__(*args, **kwargs)

    def contain_category_key(self, category):
        if category == "system_settings":
            return True
        return False

    def set_category_path(self, category, path):
        self.breadcrumbs_bar.change_path(path)

    def _create_root_entity(self):
        entity = SystemSettings(
            set_studio_state=False, source_version=self._use_version
        )
        entity.on_change_callbacks.append(self._on_entity_change)
        self.entity = entity
        try:
            if self.is_modifying_defaults:
                entity.set_defaults_state()
            else:
                entity.set_studio_state()

            if self.modify_defaults_checkbox:
                self.modify_defaults_checkbox.setEnabled(True)
        except DefaultsNotDefined:
            if not self.modify_defaults_checkbox:
                raise

            entity.set_defaults_state()
            self.modify_defaults_checkbox.setChecked(True)
            self.modify_defaults_checkbox.setEnabled(False)

    def ui_tweaks(self):
        self.breadcrumbs_model = SystemSettingsBreadcrumbs()
        self.breadcrumbs_bar.set_model(self.breadcrumbs_model)

    def _on_modify_defaults(self):
        if self.is_modifying_defaults:
            if not self.entity.is_in_defaults_state():
                self.reset()
        else:
            if not self.entity.is_in_studio_state():
                self.reset()


class ProjectWidget(SettingsCategoryWidget):
    def __init__(self, *args, **kwargs):
        super(ProjectWidget, self).__init__(*args, **kwargs)

    def contain_category_key(self, category):
        if category in ("project_settings", "project_anatomy"):
            return True
        return False

    def set_category_path(self, category, path):
        if path:
            path_items = path.split("/")
            if path_items[0] not in ("project_settings", "project_anatomy"):
                path = "/".join([category, path])
        else:
            path = category

        self.breadcrumbs_bar.change_path(path)

    def initialize_attributes(self):
        self.project_name = None

    def ui_tweaks(self):
        self.breadcrumbs_model = ProjectSettingsBreadcrumbs()
        self.breadcrumbs_bar.set_model(self.breadcrumbs_model)

        project_list_widget = ProjectListWidget(self)

        self.conf_wrapper_layout.insertWidget(0, project_list_widget, 0)

        project_list_widget.project_changed.connect(self._on_project_change)
        project_list_widget.version_change_requested.connect(
            self._on_source_version_change
        )

        self.project_list_widget = project_list_widget

    def get_project_names(self):
        if self.is_modifying_defaults:
            return []
        return self.project_list_widget.get_project_names()

    def on_saved(self, saved_tab_widget):
        """Callback on any tab widget save.

        Check if AVALON_MONGO is still same.
        """
        if self is saved_tab_widget:
            return

    def _on_context_version_trigger(self, version):
        self.project_list_widget.select_project(None)
        super(ProjectWidget, self)._on_context_version_trigger(version)

    def _on_reset_start(self):
        self.project_list_widget.refresh()

    def _on_reset_crash(self):
        self._set_enabled_project_list(False)
        super(ProjectWidget, self)._on_reset_crash()

    def _on_reset_success(self):
        self._set_enabled_project_list(True)
        super(ProjectWidget, self)._on_reset_success()

    def _set_enabled_project_list(self, enabled):
        if enabled and self.is_modifying_defaults:
            enabled = False
        if self.project_list_widget.isEnabled() != enabled:
            self.project_list_widget.setEnabled(enabled)

    def _create_root_entity(self):
        entity = ProjectSettings(
            change_state=False, source_version=self._use_version
        )
        entity.on_change_callbacks.append(self._on_entity_change)
        self.project_list_widget.set_entity(entity)
        self.entity = entity
        try:
            if self.is_modifying_defaults:
                self.entity.set_defaults_state()

            elif self.project_name is None:
                self.entity.set_studio_state()

            else:
                self.entity.change_project(
                    self.project_name, self._use_version
                )

            if self.modify_defaults_checkbox:
                self.modify_defaults_checkbox.setEnabled(True)

            self._set_enabled_project_list(True)

        except DefaultsNotDefined:
            if not self.modify_defaults_checkbox:
                raise

            self.entity.set_defaults_state()
            self.modify_defaults_checkbox.setChecked(True)
            self.modify_defaults_checkbox.setEnabled(False)
            self._set_enabled_project_list(False)

        except StudioDefaultsNotDefined:
            self.select_default_project()

    def _on_project_change(self):
        project_name = self.project_list_widget.project_name()
        if project_name == self.project_name:
            return

        self.project_name = project_name

        self.set_state(CategoryState.Working)

        self.reset()

        self.set_state(CategoryState.Idle)

    def _on_modify_defaults(self):
        if self.is_modifying_defaults:
            self._set_enabled_project_list(False)
            if not self.entity.is_in_defaults_state():
                self.reset()
        else:
            self._set_enabled_project_list(True)
            if not self.entity.is_in_studio_state():
                self.reset()<|MERGE_RESOLUTION|>--- conflicted
+++ resolved
@@ -386,12 +386,8 @@
         self.breadcrumbs_widget.change_path(path)
 
     def set_path(self, path):
-<<<<<<< HEAD
         """Called from clicked widget."""
-        self.breadcrumbs_widget.set_path(path)
-=======
         self.breadcrumbs_bar.set_path(path)
->>>>>>> 73d3ef11
 
     def _add_developer_ui(self, footer_layout, footer_widget):
         modify_defaults_checkbox = QtWidgets.QCheckBox(footer_widget)
