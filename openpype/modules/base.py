# -*- coding: utf-8 -*-
"""Base class for AYON addons."""
import copy
import os
import sys
import json
import time
import inspect
import logging
import platform
import threading
import collections
import traceback

from uuid import uuid4
from abc import ABCMeta, abstractmethod

import six
import appdirs

from quadpype.client import get_ayon_server_api_connection
from quadpype.settings import (
    get_system_settings,
    SYSTEM_SETTINGS_KEY,
    PROJECT_SETTINGS_KEY,
    SCHEMA_KEY_SYSTEM_SETTINGS,
    SCHEMA_KEY_PROJECT_SETTINGS,
    MODULES_SETTINGS_KEY
)

from quadpype.settings.lib import (
    get_studio_system_settings_overrides,
    load_json_file,
)
<<<<<<< HEAD
=======
from quadpype.settings.ayon_settings import (
    is_dev_mode_enabled
)
>>>>>>> c1e14cf0

from quadpype.lib import (
    Logger,
    import_filepath,
    import_module_from_dirpath,
)

from .interfaces import (
    QuadPypeInterface,
    IPluginPaths,
    IHostAddon,
    ITrayModule,
    ITrayService
)

# Files that will be always ignored on addons import
IGNORED_FILENAMES = (
    "__pycache__",
)
# Files ignored on addons import from "./quadpype/modules"
IGNORED_DEFAULT_FILENAMES = (
    "__init__.py",
    "base.py",
    "interfaces.py",
    "example_addons",
    "default_modules",
)
# Addons that won't be loaded in AYON mode from "./quadpype/modules"
# - the same addons are ignored in "./server_addon/create_ayon_addons.py"
IGNORED_FILENAMES_IN_AYON = {
    "ftrack",
    "shotgrid",
    "sync_server",
    "slack",
    "kitsu",
}
IGNORED_HOSTS_IN_AYON = {
    "flame",
    "harmony",
}


# Inherit from `object` for Python 2 hosts
class _ModuleClass(object):
    """Fake module class for storing QuadPype modules.

    Object of this class can be stored to `sys.modules` and used for storing
    dynamically imported modules.
    """

    def __init__(self, name):
        # Call setattr on super class
        super(_ModuleClass, self).__setattr__("name", name)
        super(_ModuleClass, self).__setattr__("__name__", name)

        # Where modules and interfaces are stored
        super(_ModuleClass, self).__setattr__("__attributes__", dict())
        super(_ModuleClass, self).__setattr__("__defaults__", set())

        super(_ModuleClass, self).__setattr__("_log", None)

    def __getattr__(self, attr_name):
        if attr_name not in self.__attributes__:
            if attr_name in ("__path__", "__file__"):
                return None
            raise AttributeError("'{}' has not attribute '{}'".format(
                self.name, attr_name
            ))
        return self.__attributes__[attr_name]

    def __iter__(self):
        for module in self.values():
            yield module

    def __setattr__(self, attr_name, value):
        if attr_name in self.__attributes__:
            self.log.warning(
                "Duplicated name \"{}\" in {}. Overriding.".format(
                    attr_name, self.name
                )
            )
        self.__attributes__[attr_name] = value

    def __setitem__(self, key, value):
        self.__setattr__(key, value)

    def __getitem__(self, key):
        return getattr(self, key)

    @property
    def log(self):
        if self._log is None:
            super(_ModuleClass, self).__setattr__(
                "_log", Logger.get_logger(self.name)
            )
        return self._log

    def get(self, key, default=None):
        return self.__attributes__.get(key, default)

    def keys(self):
        return self.__attributes__.keys()

    def values(self):
        return self.__attributes__.values()

    def items(self):
        return self.__attributes__.items()


class _InterfacesClass(_ModuleClass):
    """Fake module class for storing QuadPype interfaces.

    MissingInterface object is returned if interfaces does not exists.
    - this is because interfaces must be available even if are missing
        implementation
    """

    def __getattr__(self, attr_name):
        if attr_name not in self.__attributes__:
            if attr_name in ("__path__", "__file__"):
                return None

            raise AttributeError((
                "cannot import name '{}' from 'quadpype_interfaces'"
            ).format(attr_name))

        if _LoadCache.interfaces_loaded and attr_name != "log":
            stack = list(traceback.extract_stack())
            stack.pop(-1)
            self.log.warning((
                "Using deprecated import of \"{}\" from 'quadpype_interfaces'."
                " Please switch to use import"
                " from 'quadpype.modules.interfaces'"
                " (will be removed after 3.16.x).{}"
            ).format(attr_name, "".join(traceback.format_list(stack))))
        return self.__attributes__[attr_name]


class _LoadCache:
    interfaces_lock = threading.Lock()
    modules_lock = threading.Lock()
    interfaces_loaded = False
    modules_loaded = False


def get_default_modules_dir():
    """Path to default QuadPype modules."""

    current_dir = os.path.dirname(os.path.abspath(__file__))

    output = []
    for folder_name in ("default_modules", ):
        path = os.path.join(current_dir, folder_name)
        if os.path.exists(path) and os.path.isdir(path):
            output.append(path)

    return output


def get_dynamic_modules_dirs():
    """Possible paths to QuadPype Addons of Modules.

    Paths are loaded from studio settings under:
        `modules -> addon_paths -> {platform name}`

    Path may contain environment variable as a formatting string.

    They are not validated or checked their existence.

    Returns:
        list: Paths loaded from studio overrides.
    """

    output = []

    value = get_studio_system_settings_overrides()
    for key in (MODULES_SETTINGS_KEY, "addon_paths", platform.system().lower()):
        if key not in value:
            return output
        value = value[key]

    for path in value:
        if not path:
            continue

        try:
            path = path.format(**os.environ)
        except Exception:
            pass
        output.append(path)
    return output


def get_module_dirs():
    """List of paths where QuadPype modules can be found."""
    _dirpaths = []
    _dirpaths.extend(get_default_modules_dir())
    _dirpaths.extend(get_dynamic_modules_dirs())

    dirpaths = []
    for path in _dirpaths:
        if not path:
            continue
        normalized = os.path.normpath(path)
        if normalized not in dirpaths:
            dirpaths.append(normalized)
    return dirpaths


def load_interfaces(force=False):
    """Load interfaces from modules into `quadpype_interfaces`.

    Only classes which inherit from `QuadPypeInterface` are loaded and stored.

    Args:
        force(bool): Force to load interfaces even if are already loaded.
            This won't update already loaded and used (cached) interfaces.
    """

    if _LoadCache.interfaces_loaded and not force:
        return

    if not _LoadCache.interfaces_lock.locked():
        with _LoadCache.interfaces_lock:
            _load_interfaces()
            _LoadCache.interfaces_loaded = True
    else:
        # If lock is locked wait until is finished
        while _LoadCache.interfaces_lock.locked():
            time.sleep(0.1)


def _load_interfaces():
    # Key under which will be modules imported in `sys.modules`
    modules_key = "quadpype_interfaces"

    sys.modules[modules_key] = quadpype_interfaces = (
        _InterfacesClass(modules_key)
    )

    from . import interfaces

    for attr_name in dir(interfaces):
        attr = getattr(interfaces, attr_name)
        if (
            not inspect.isclass(attr)
            or attr is QuadPypeInterface
            or not issubclass(attr, QuadPypeInterface)
        ):
            continue
        setattr(quadpype_interfaces, attr_name, attr)


def load_modules(force=False):
    """Load QuadPype modules as python modules.

    Modules does not load only classes (like in Interfaces) because there must
    be ability to use inner code of module and be able to import it from one
    defined place.

    With this it is possible to import module's content from predefined module.

    Function makes sure that `load_interfaces` was triggered. Modules import
    has specific order which can't be changed.

    Args:
        force(bool): Force to load modules even if are already loaded.
            This won't update already loaded and used (cached) modules.
    """

    if _LoadCache.modules_loaded and not force:
        return

    # First load interfaces
    # - modules must not be imported before interfaces
    load_interfaces(force)

    if not _LoadCache.modules_lock.locked():
        with _LoadCache.modules_lock:
            _load_modules()
            _LoadCache.modules_loaded = True
    else:
        # If lock is locked wait until is finished
        while _LoadCache.modules_lock.locked():
            time.sleep(0.1)


def _get_ayon_bundle_data():
    con = get_ayon_server_api_connection()
    bundles = con.get_bundles()["bundles"]

    bundle_name = os.getenv("AYON_BUNDLE_NAME")

    return next(
        (
            bundle
            for bundle in bundles
            if bundle["name"] == bundle_name
        ),
        None
    )


def _get_ayon_addons_information(bundle_info):
    """Receive information about addons to use from server.

    Todos:
        Actually ask server for the information.
        Allow project name as optional argument to be able to query information
            about used addons for specific project.

    Returns:
        List[Dict[str, Any]]: List of addon information to use.
    """

    output = []
    bundle_addons = bundle_info["addons"]
    con = get_ayon_server_api_connection()
    addons = con.get_addons_info()["addons"]
    for addon in addons:
        name = addon["name"]
        versions = addon.get("versions")
        addon_version = bundle_addons.get(name)
        if addon_version is None or not versions:
            continue
        version = versions.get(addon_version)
        if version:
            version = copy.deepcopy(version)
            version["name"] = name
            version["version"] = addon_version
            output.append(version)
    return output


def _load_modules():
    # Key under which will be modules imported in `sys.modules`
    modules_key = "quadpype_modules"

    # Change `sys.modules`
    sys.modules[modules_key] = quadpype_modules = _ModuleClass(modules_key)

    log = Logger.get_logger("ModulesLoader")

    ignore_addon_names = []

    # Look for QuadPype modules in paths defined with `get_module_dirs`
    #   - dynamically imported QuadPype modules and addons
    module_dirs = get_module_dirs()

    # Add current directory at first place
    #   - has small differences in import logic
    current_dir = os.path.abspath(os.path.dirname(__file__))
    hosts_dir = os.path.join(os.path.dirname(current_dir), "hosts")
    module_dirs.insert(0, hosts_dir)
    module_dirs.insert(0, current_dir)

    addons_dir = os.path.join(os.path.dirname(current_dir), "addons")
    if os.path.exists(addons_dir):
        module_dirs.append(addons_dir)

    ignored_host_names = set(IGNORED_HOSTS_IN_AYON)
    ignored_current_dir_filenames = set(IGNORED_DEFAULT_FILENAMES)

    processed_paths = set()
    for dirpath in frozenset(module_dirs):
        # Skip already processed paths
        if dirpath in processed_paths:
            continue
        processed_paths.add(dirpath)

        if not os.path.exists(dirpath):
            log.warning((
                "Could not find path when loading QuadPype modules \"{}\""
            ).format(dirpath))
            continue

        is_in_current_dir = dirpath == current_dir
        is_in_host_dir = dirpath == hosts_dir

        for filename in os.listdir(dirpath):
            # Ignore filenames
            if filename in IGNORED_FILENAMES:
                continue

            if (
                is_in_current_dir
                and filename in ignored_current_dir_filenames
            ):
                continue

            if (
                is_in_host_dir
                and filename in ignored_host_names
            ):
                continue

            fullpath = os.path.join(dirpath, filename)
            basename, ext = os.path.splitext(filename)

            if basename in ignore_addon_names:
                continue

            # Validations
            if os.path.isdir(fullpath):
                # Check existence of init file
                init_path = os.path.join(fullpath, "__init__.py")
                if not os.path.exists(init_path):
                    log.debug((
                        "Module directory does not contain __init__.py"
                        " file {}"
                    ).format(fullpath))
                    continue

            elif ext not in (".py", ):
                continue

            # TODO add more logic how to define if folder is module or not
            # - check manifest and content of manifest
            try:
                # Don't import dynamically current directory modules
                if is_in_current_dir:
                    import_str = "quadpype.modules.{}".format(basename)
                    new_import_str = "{}.{}".format(modules_key, basename)
                    default_module = __import__(import_str, fromlist=("", ))
                    sys.modules[new_import_str] = default_module
                    setattr(quadpype_modules, basename, default_module)

                elif is_in_host_dir:
                    import_str = "quadpype.hosts.{}".format(basename)
                    new_import_str = "{}.{}".format(modules_key, basename)
                    # Until all hosts are converted to be able use them as
                    #   modules is this error check needed
                    try:
                        default_module = __import__(
                            import_str, fromlist=("", )
                        )
                        sys.modules[new_import_str] = default_module
                        setattr(quadpype_modules, basename, default_module)

                    except Exception:
                        log.warning(
                            "Failed to import host folder {}".format(basename),
                            exc_info=True
                        )

                elif os.path.isdir(fullpath):
                    import_module_from_dirpath(dirpath, filename, modules_key)

                else:
                    module = import_filepath(fullpath)
                    setattr(quadpype_modules, basename, module)

            except Exception:
                if is_in_current_dir:
                    msg = "Failed to import default module '{}'.".format(
                        basename
                    )
                else:
                    msg = "Failed to import module '{}'.".format(fullpath)
                log.error(msg, exc_info=True)


@six.add_metaclass(ABCMeta)
class AYONAddon(object):
    """Base class of AYON addon.

    Attributes:
        id (UUID): Addon object id.
        enabled (bool): Is addon enabled.
        name (str): Addon name.

    Args:
        manager (ModulesManager): Manager object who discovered addon.
        settings (dict[str, Any]): AYON settings.
    """

    enabled = True
    _id = None

    def __init__(self, manager, settings):
        self.manager = manager

        self.log = Logger.get_logger(self.name)

        self.initialize(settings)

    @property
    def id(self):
        """Random id of addon object.

        Returns:
            str: Object id.
        """

        if self._id is None:
            self._id = uuid4()
        return self._id

    @property
    @abstractmethod
    def name(self):
        """Addon name.

        Returns:
            str: Addon name.
        """

        pass

    def initialize(self, settings):
        """Initialization of module attributes.

        It is not recommended to override __init__ that's why specific method
        was implemented.

        Args:
            settings (dict[str, Any]): Settings.
        """

        pass

    def connect_with_modules(self, enabled_addons):
        """Connect with other enabled addons.

        Args:
            enabled_addons (list[AYONAddon]): Addons that are enabled.
        """

        pass

    def get_global_environments(self):
        """Get global environments values of module.

        Environment variables that can be get only from system settings.

        Returns:
            dict[str, str]: Environment variables.
        """

        return {}

    def modify_application_launch_arguments(self, application, env):
        """Give option to modify launch environments before application launch.

        Implementation is optional. To change environments modify passed
        dictionary of environments.

        Args:
            application (Application): Application that is launched.
            env (dict[str, str]): Current environment variables.
        """

        pass

    def on_host_install(self, host, host_name, project_name):
        """Host was installed which gives option to handle in-host logic.

        It is a good option to register in-host event callbacks which are
        specific for the module. The module is kept in memory for rest of
        the process.

        Arguments may change in future. E.g. 'host_name' should be possible
        to receive from 'host' object.

        Args:
            host (Union[ModuleType, HostBase]): Access to installed/registered
                host object.
            host_name (str): Name of host.
            project_name (str): Project name which is main part of host
                context.
        """

        pass

    def cli(self, module_click_group):
        """Add commands to click group.

        The best practise is to create click group for whole module which is
        used to separate commands.

        Example:
            class MyPlugin(AYONAddon):
                ...
                def cli(self, module_click_group):
                    module_click_group.add_command(cli_main)


            @click.group(<module name>, help="<Any help shown in cmd>")
            def cli_main():
                pass

            @cli_main.command()
            def mycommand():
                print("my_command")

        Args:
            module_click_group (click.Group): Group to which can be added
                commands.
        """

        pass


class QuadPypeModule(AYONAddon):
    """Base class of QuadPype module.

    Instead of 'AYONAddon' are passed in module settings.

    Args:
        manager (ModulesManager): Manager object who discovered addon.
        settings (dict[str, Any]): QuadPype settings.
    """

    # Disable by default
    enabled = False


class QuadPypeAddOn(QuadPypeModule):
    # Enable Addon by default
    enabled = True

    def initialize(self, module_settings):
        """Initialization is not be required for most of addons."""
        pass


class ModulesManager:
    """Manager of Pype modules helps to load and prepare them to work.

    Args:
<<<<<<< HEAD
        system_settings (Optional[dict[str, Any]]): OpenPype system settings.
=======
        system_settings (Optional[dict[str, Any]]): QuadPype system settings.
        ayon_settings (Optional[dict[str, Any]]): AYON studio settings.
>>>>>>> c1e14cf0
    """

    # Helper attributes for report
    _report_total_key = "Total"
    _system_settings = None

    def __init__(self, system_settings=None):
        self.log = logging.getLogger(self.__class__.__name__)

        self._system_settings = system_settings

        self.modules = []
        self.modules_by_id = {}
        self.modules_by_name = {}
        # For report of time consumption
        self._report = {}

        self.initialize_modules()
        self.connect_modules()

    def __getitem__(self, module_name):
        return self.modules_by_name[module_name]

    def get(self, module_name, default=None):
        """Access module by name.

        Args:
            module_name (str): Name of module which should be returned.
            default (Any): Default output if module is not available.

        Returns:
            Union[AYONAddon, None]: Module found by name or None.
        """

        return self.modules_by_name.get(module_name, default)

    def get_enabled_module(self, module_name, default=None):
        """Fast access to enabled module.

        If module is available but is not enabled default value is returned.

        Args:
            module_name (str): Name of module which should be returned.
            default (Any): Default output if module is not available or is
                not enabled.

        Returns:
            Union[AYONAddon, None]: Enabled module found by name or None.
        """

        module = self.get(module_name)
        if module is not None and module.enabled:
            return module
        return default

    def initialize_modules(self):
        """Import and initialize modules."""
        # Make sure modules are loaded
        load_modules()

        import quadpype_modules

        self.log.debug("*** {} initialization.".format("QuadPype modules"))
        # Prepare settings for modules
        system_settings = self._system_settings
        if system_settings is None:
            system_settings = get_system_settings()

        modules_settings = system_settings[MODULES_SETTINGS_KEY]

        report = {}
        time_start = time.time()
        prev_start_time = time_start

        module_classes = []
        for module in quadpype_modules:
            # Go through globals in `pype.modules`
            for name in dir(module):
                modules_item = getattr(module, name, None)
                # Filter globals that are not classes which inherit from
                #   AYONAddon
                if (
                    not inspect.isclass(modules_item)
                    or modules_item is AYONAddon
                    or modules_item is QuadPypeModule
                    or modules_item is QuadPypeAddOn
                    or not issubclass(modules_item, AYONAddon)
                ):
                    continue

                # Check if class is abstract (Developing purpose)
                if inspect.isabstract(modules_item):
                    # Find abstract attributes by convention on `abc` module
                    not_implemented = []
                    for attr_name in dir(modules_item):
                        attr = getattr(modules_item, attr_name, None)
                        abs_method = getattr(
                            attr, "__isabstractmethod__", None
                        )
                        if attr and abs_method:
                            not_implemented.append(attr_name)

                    # Log missing implementations
                    self.log.warning((
                        "Skipping abstract Class: {}."
                        " Missing implementations: {}"
                    ).format(name, ", ".join(not_implemented)))
                    continue
                module_classes.append(modules_item)

        for modules_item in module_classes:
<<<<<<< HEAD
            is_openpype_module = issubclass(modules_item, OpenPypeModule)
            settings = modules_settings
=======
            is_quadpype_module = issubclass(modules_item, QuadPypeModule)
            settings = (
                modules_settings if is_quadpype_module else ayon_settings
            )
>>>>>>> c1e14cf0
            name = modules_item.__name__
            try:
                # Try initialize module
                module = modules_item(self, settings)
                # Store initialized object
                self.modules.append(module)
                self.modules_by_id[module.id] = module
                self.modules_by_name[module.name] = module
                enabled_str = "X"
                if not module.enabled:
                    enabled_str = " "
                self.log.debug("[{}] {}".format(enabled_str, name))

                now = time.time()
                report[module.__class__.__name__] = now - prev_start_time
                prev_start_time = now

            except Exception:
                self.log.warning(
                    "Initialization of module {} failed.".format(name),
                    exc_info=True
                )

        if self._report is not None:
            report[self._report_total_key] = time.time() - time_start
            self._report["Initialization"] = report

    def connect_modules(self):
        """Trigger connection with other enabled modules.

        Modules should handle their interfaces in `connect_with_modules`.
        """
        report = {}
        time_start = time.time()
        prev_start_time = time_start
        enabled_modules = self.get_enabled_modules()
        self.log.debug("Has {} enabled modules.".format(len(enabled_modules)))
        for module in enabled_modules:
            try:
                module.connect_with_modules(enabled_modules)
            except Exception:
                self.log.error(
                    "BUG: Module failed on connection with other modules.",
                    exc_info=True
                )

            now = time.time()
            report[module.__class__.__name__] = now - prev_start_time
            prev_start_time = now

        if self._report is not None:
            report[self._report_total_key] = time.time() - time_start
            self._report["Connect modules"] = report

    def get_enabled_modules(self):
        """Enabled modules initialized by the manager.

        Returns:
            list[AYONAddon]: Initialized and enabled modules.
        """

        return [
            module
            for module in self.modules
            if module.enabled
        ]

    def collect_global_environments(self):
        """Helper to collect global environment variabled from modules.

        Returns:
            dict: Global environment variables from enabled modules.

        Raises:
            AssertionError: Global environment variables must be unique for
                all modules.
        """
        module_envs = {}
        for module in self.get_enabled_modules():
            # Collect global module's global environments
            _envs = module.get_global_environments()
            for key, value in _envs.items():
                if key in module_envs:
                    # TODO better error message
                    raise AssertionError(
                        "Duplicated environment key {}".format(key)
                    )
                module_envs[key] = value
        return module_envs

    def collect_plugin_paths(self):
        """Helper to collect all plugins from modules inherited IPluginPaths.

        Unknown keys are logged out.

        Returns:
            dict: Output is dictionary with keys "publish", "create", "load",
                "actions", "inventory", "builder" each containing list of paths.
        """
        # Output structure
        output = {
            "publish": [],
            "create": [],
            "load": [],
            "actions": [],
            "inventory": [],
            "builder": []
        }
        unknown_keys_by_module = {}
        for module in self.get_enabled_modules():
            # Skip module that do not inherit from `IPluginPaths`
            if not isinstance(module, IPluginPaths):
                continue
            plugin_paths = module.get_plugin_paths()
            for key, value in plugin_paths.items():
                # Filter unknown keys
                if key not in output:
                    if module.name not in unknown_keys_by_module:
                        unknown_keys_by_module[module.name] = []
                    unknown_keys_by_module[module.name].append(key)
                    continue

                # Skip if value is empty
                if not value:
                    continue

                # Convert to list if value is not list
                if not isinstance(value, (list, tuple, set)):
                    value = [value]
                output[key].extend(value)

        # Report unknown keys (Developing purposes)
        if unknown_keys_by_module:
            expected_keys = ", ".join([
                "\"{}\"".format(key) for key in output.keys()
            ])
            msg_template = "Module: \"{}\" - got key {}"
            msg_items = []
            for module_name, keys in unknown_keys_by_module.items():
                joined_keys = ", ".join([
                    "\"{}\"".format(key) for key in keys
                ])
                msg_items.append(msg_template.format(module_name, joined_keys))
            self.log.warning((
                "Expected keys from `get_plugin_paths` are {}. {}"
            ).format(expected_keys, " | ".join(msg_items)))
        return output

    def _collect_plugin_paths(self, method_name, *args, **kwargs):
        output = []
        for module in self.get_enabled_modules():
            # Skip module that do not inherit from `IPluginPaths`
            if not isinstance(module, IPluginPaths):
                continue

            method = getattr(module, method_name)
            try:
                paths = method(*args, **kwargs)
            except Exception:
                self.log.warning(
                    (
                        "Failed to get plugin paths from module"
                        " '{}' using '{}'."
                    ).format(module.__class__.__name__, method_name),
                    exc_info=True
                )
                continue

            if paths:
                # Convert to list if value is not list
                if not isinstance(paths, (list, tuple, set)):
                    paths = [paths]
                output.extend(paths)
        return output

    def collect_create_plugin_paths(self, host_name):
        """Helper to collect creator plugin paths from modules.

        Args:
            host_name (str): For which host are creators meant.

        Returns:
            list: List of creator plugin paths.
        """

        return self._collect_plugin_paths(
            "get_create_plugin_paths",
            host_name
        )

    collect_creator_plugin_paths = collect_create_plugin_paths

    def collect_load_plugin_paths(self, host_name):
        """Helper to collect load plugin paths from modules.

        Args:
            host_name (str): For which host are load plugins meant.

        Returns:
            list: List of load plugin paths.
        """

        return self._collect_plugin_paths(
            "get_load_plugin_paths",
            host_name
        )

    def collect_publish_plugin_paths(self, host_name):
        """Helper to collect load plugin paths from modules.

        Args:
            host_name (str): For which host are load plugins meant.

        Returns:
            list: List of pyblish plugin paths.
        """

        return self._collect_plugin_paths(
            "get_publish_plugin_paths",
            host_name
        )

    def collect_inventory_action_paths(self, host_name):
        """Helper to collect load plugin paths from modules.

        Args:
            host_name (str): For which host are load plugins meant.

        Returns:
            list: List of pyblish plugin paths.
        """

        return self._collect_plugin_paths(
            "get_inventory_action_paths",
            host_name
        )

    def get_host_module(self, host_name):
        """Find host module by host name.

        Args:
            host_name (str): Host name for which is found host module.

        Returns:
            AYONAddon: Found host module by name.
            None: There was not found module inheriting IHostAddon which has
                host name set to passed 'host_name'.
        """

        for module in self.get_enabled_modules():
            if (
                isinstance(module, IHostAddon)
                and module.host_name == host_name
            ):
                return module
        return None

    def get_host_names(self):
        """List of available host names based on host modules.

        Returns:
            Iterable[str]: All available host names based on enabled modules
                inheriting 'IHostAddon'.
        """

        return {
            module.host_name
            for module in self.get_enabled_modules()
            if isinstance(module, IHostAddon)
        }

    def print_report(self):
        """Print out report of time spent on modules initialization parts.

        Reporting is not automated must be implemented for each initialization
        part separatelly. Reports must be stored to `_report` attribute.
        Print is skipped if `_report` is empty.

        Attribute `_report` is dictionary where key is "label" describing
        the processed part and value is dictionary where key is module's
        class name and value is time delta of it's processing.

        It is good idea to add total time delta on processed part under key
        which is defined in attribute `_report_total_key`. By default has value
        `"Total"` but use the attribute please.

        ```javascript
        {
            "Initialization": {
                "FtrackModule": 0.003,
                ...
                "Total": 1.003,
            },
            ...
        }
        ```
        """
        if not self._report:
            return

        available_col_names = set()
        for module_names in self._report.values():
            available_col_names |= set(module_names.keys())

        # Prepare ordered dictionary for columns
        cols = collections.OrderedDict()
        # Add module names to first columnt
        cols["Module name"] = list(sorted(
            module.__class__.__name__
            for module in self.modules
            if module.__class__.__name__ in available_col_names
        ))
        # Add total key (as last module)
        cols["Module name"].append(self._report_total_key)

        # Add columns from report
        for label in self._report.keys():
            cols[label] = []

        total_module_times = {}
        for module_name in cols["Module name"]:
            total_module_times[module_name] = 0

        for label, reported in self._report.items():
            for module_name in cols["Module name"]:
                col_time = reported.get(module_name)
                if col_time is None:
                    cols[label].append("N/A")
                    continue
                cols[label].append("{:.3f}".format(col_time))
                total_module_times[module_name] += col_time

        # Add to also total column that should sum the row
        cols[self._report_total_key] = []
        for module_name in cols["Module name"]:
            cols[self._report_total_key].append(
                "{:.3f}".format(total_module_times[module_name])
            )

        # Prepare column widths and total row count
        # - column width is by
        col_widths = {}
        total_rows = None
        for key, values in cols.items():
            if total_rows is None:
                total_rows = 1 + len(values)
            max_width = len(key)
            for value in values:
                value_length = len(value)
                if value_length > max_width:
                    max_width = value_length
            col_widths[key] = max_width

        rows = []
        for _idx in range(total_rows):
            rows.append([])

        for key, values in cols.items():
            width = col_widths[key]
            idx = 0
            rows[idx].append(key.ljust(width))
            for value in values:
                idx += 1
                rows[idx].append(value.ljust(width))

        filler_parts = []
        for width in col_widths.values():
            filler_parts.append(width * "-")
        filler = "+".join(filler_parts)

        formatted_rows = [filler]
        last_row_idx = len(rows) - 1
        for idx, row in enumerate(rows):
            # Add filler before last row
            if idx == last_row_idx:
                formatted_rows.append(filler)

            formatted_rows.append("|".join(row))

            # Add filler after first row
            if idx == 0:
                formatted_rows.append(filler)

        # Join rows with newline char and add new line at the end
        output = "\n".join(formatted_rows) + "\n"
        print(output)


class TrayModulesManager(ModulesManager):
    # Define order of modules in menu
    modules_menu_order = (
        # Menu ------------------------------------------
        # "user",                  # {USERNAME} <not a real module>
        "ftrack",                  # ftrack
        "kitsu",                   # Kitsu
        "muster",                  # Muster
        "launcher_tool",           # Launcher
        "avalon",                  # Loader
        "tray_publisher",          # Publisher
        "standalone_publisher",    # Publisher (legacy)
        "clockify",                # Clockify
        "local_settings",          # Local Settings
        # More Tools Submenu -----------------------------
        "sync_server",             # Sync Queue
        "update_zxp_extensions",   # Update ZXP Extensions
        "log_viewer",              # Show Logs
        "python_interpreter",      # Console
        # Admin Submenu ----------------------------------
        "settings",                # Studio Settings
        "project_manager",         # Project Manager (beta)
        # Services Submenu -------------------------------
        # Order currently not defined (this could be done)
    )

    def __init__(self):
        self.log = Logger.get_logger(self.__class__.__name__)

        self.modules = []
        self.modules_by_id = {}
        self.modules_by_name = {}
        self._report = {}

        self.tray_manager = None

        self.doubleclick_callbacks = {}
        self.doubleclick_callback = None

    def add_doubleclick_callback(self, module, callback):
        """Register doubleclick callbacks on tray icon.

        Currently there is no way how to determine which is launched. Name of
        callback can be defined with `doubleclick_callback` attribute.

        Missing feature how to define default callback.

        Args:
            addon (AYONAddon): Addon object.
            callback (FunctionType): Function callback.
        """
        callback_name = "_".join([module.name, callback.__name__])
        if callback_name not in self.doubleclick_callbacks:
            self.doubleclick_callbacks[callback_name] = callback
            if self.doubleclick_callback is None:
                self.doubleclick_callback = callback_name
            return

        self.log.warning((
            "Callback with name \"{}\" is already registered."
        ).format(callback_name))

    def initialize(self, tray_manager, tray_menu):
        self.tray_manager = tray_manager
        self.initialize_modules()
        self.tray_init()
        self.connect_modules()
        self.tray_menu(tray_menu)

    def get_enabled_tray_modules(self):
        """Enabled tray modules.

        Returns:
            list[AYONAddon]: Enabled addons that inherit from tray interface.
        """

        return [
            module
            for module in self.modules
            if module.enabled and isinstance(module, ITrayModule)
        ]

    def restart_tray(self):
        if self.tray_manager:
            self.tray_manager.restart()

    def tray_init(self):
        report = {}
        time_start = time.time()
        prev_start_time = time_start
        for module in self.get_enabled_tray_modules():
            try:
                module._tray_manager = self.tray_manager
                module.tray_init()
                module.tray_initialized = True
            except Exception:
                self.log.warning(
                    "Module \"{}\" crashed on `tray_init`.".format(
                        module.name
                    ),
                    exc_info=True
                )

            now = time.time()
            report[module.__class__.__name__] = now - prev_start_time
            prev_start_time = now

        if self._report is not None:
            report[self._report_total_key] = time.time() - time_start
            self._report["Tray init"] = report

    def tray_menu(self, tray_menu):
        ordered_modules = []
        enabled_by_name = {
            module.name: module
            for module in self.get_enabled_tray_modules()
        }

        for name in self.modules_menu_order:
            module_by_name = enabled_by_name.pop(name, None)
            if module_by_name:
                ordered_modules.append(module_by_name)
        ordered_modules.extend(enabled_by_name.values())

        report = {}
        time_start = time.time()
        prev_start_time = time_start
        for module in ordered_modules:
            if not module.tray_initialized:
                continue

            try:
                module.tray_menu(tray_menu)
            except Exception:
                # Unset initialized mark
                module.tray_initialized = False
                self.log.warning(
                    "Module \"{}\" crashed on `tray_menu`.".format(
                        module.name
                    ),
                    exc_info=True
                )
            now = time.time()
            report[module.__class__.__name__] = now - prev_start_time
            prev_start_time = now

        if self._report is not None:
            report[self._report_total_key] = time.time() - time_start
            self._report["Tray menu"] = report

    def start_modules(self):
        report = {}
        time_start = time.time()
        prev_start_time = time_start
        for module in self.get_enabled_tray_modules():
            if not module.tray_initialized:
                if isinstance(module, ITrayService):
                    module.set_service_failed_icon()
                continue

            try:
                module.tray_start()
            except Exception:
                self.log.warning(
                    "Module \"{}\" crashed on `tray_start`.".format(
                        module.name
                    ),
                    exc_info=True
                )
            now = time.time()
            report[module.__class__.__name__] = now - prev_start_time
            prev_start_time = now

        if self._report is not None:
            report[self._report_total_key] = time.time() - time_start
            self._report["Modules start"] = report

    def on_exit(self):
        for module in self.get_enabled_tray_modules():
            if module.tray_initialized:
                try:
                    module.tray_exit()
                except Exception:
                    self.log.warning(
                        "Module \"{}\" crashed on `tray_exit`.".format(
                            module.name
                        ),
                        exc_info=True
                    )


def get_module_settings_defs():
    """Check loaded addons/modules for existence of their settings definition.

    Check if QuadPype addon/module as python module has class that inherit
    from `ModuleSettingsDef` in python module variables (imported
    in `__init__py`).

    Returns:
        list: All valid and not abstract settings definitions from imported
            quadpype addons and modules.
    """
    # Make sure modules are loaded
    load_modules()

    import quadpype_modules

    settings_defs = []

    log = Logger.get_logger("ModuleSettingsLoad")

    for raw_module in quadpype_modules:
        for attr_name in dir(raw_module):
            attr = getattr(raw_module, attr_name)
            if (
                not inspect.isclass(attr)
                or attr is ModuleSettingsDef
                or not issubclass(attr, ModuleSettingsDef)
            ):
                continue

            if inspect.isabstract(attr):
                # Find missing implementations by convention on `abc` module
                not_implemented = []
                for attr_name in dir(attr):
                    attr = getattr(attr, attr_name, None)
                    abs_method = getattr(
                        attr, "__isabstractmethod__", None
                    )
                    if attr and abs_method:
                        not_implemented.append(attr_name)

                # Log missing implementations
                log.warning((
                    "Skipping abstract Class: {} in module {}."
                    " Missing implementations: {}"
                ).format(
                    attr_name, raw_module.__name__, ", ".join(not_implemented)
                ))
                continue

            settings_defs.append(attr)

    return settings_defs


@six.add_metaclass(ABCMeta)
class BaseModuleSettingsDef:
    """Definition of settings for QuadPype module or AddOn."""
    _id = None

    @property
    def id(self):
        """ID created on initialization.

        ID should be per created object. Helps to store objects.
        """
        if self._id is None:
            self._id = uuid4()
        return self._id

    @abstractmethod
    def get_settings_schemas(self, schema_type):
        """Setting schemas for passed schema type.

        These are main schemas by dynamic schema keys. If they're using
        sub schemas or templates they should be loaded with
        `get_dynamic_schemas`.

        Returns:
            dict: Schema by `dynamic_schema` keys.
        """
        pass

    @abstractmethod
    def get_dynamic_schemas(self, schema_type):
        """Settings schemas and templates that can be used anywhere.

        It is recommended to add prefix specific for addon/module to keys
        (e.g. "my_addon/real_schema_name").

        Returns:
            dict: Schemas and templates by their keys.
        """
        pass

    @abstractmethod
    def get_defaults(self, top_key):
        """Default values for passed top key.

        Top keys are (currently) "system_settings" or "project_settings".

        Should return exactly what was passed with `save_defaults`.

        Returns:
            dict: Default values by path to first key in QuadPype defaults.
        """
        pass

    @abstractmethod
    def save_defaults(self, top_key, data):
        """Save default values for passed top key.

        Top keys are (currently) "system_settings" or "project_settings".

        Passed data are by path to first key defined in main schemas.
        """
        pass


class ModuleSettingsDef(BaseModuleSettingsDef):
    """Settings definition with separated system and procect settings parts.

    Reduce conditions that must be checked and adds predefined methods for
    each case.
    """
    def get_defaults(self, top_key):
        """Split method into 2 methods by top key."""
        if top_key == SYSTEM_SETTINGS_KEY:
            return self.get_default_system_settings() or {}
        elif top_key == PROJECT_SETTINGS_KEY:
            return self.get_default_project_settings() or {}
        return {}

    def save_defaults(self, top_key, data):
        """Split method into 2 methods by top key."""
        if top_key == SYSTEM_SETTINGS_KEY:
            self.save_system_defaults(data)
        elif top_key == PROJECT_SETTINGS_KEY:
            self.save_project_defaults(data)

    def get_settings_schemas(self, schema_type):
        """Split method into 2 methods by schema type."""
        if schema_type == SCHEMA_KEY_SYSTEM_SETTINGS:
            return self.get_system_settings_schemas() or {}
        elif schema_type == SCHEMA_KEY_PROJECT_SETTINGS:
            return self.get_project_settings_schemas() or {}
        return {}

    def get_dynamic_schemas(self, schema_type):
        """Split method into 2 methods by schema type."""
        if schema_type == SCHEMA_KEY_SYSTEM_SETTINGS:
            return self.get_system_dynamic_schemas() or {}
        elif schema_type == SCHEMA_KEY_PROJECT_SETTINGS:
            return self.get_project_dynamic_schemas() or {}
        return {}

    @abstractmethod
    def get_system_settings_schemas(self):
        """Schemas and templates usable in system settings schemas.

        Returns:
            dict: Schemas and templates by it's names. Names must be unique
                across whole QuadPype.
        """
        pass

    @abstractmethod
    def get_project_settings_schemas(self):
        """Schemas and templates usable in project settings schemas.

        Returns:
            dict: Schemas and templates by it's names. Names must be unique
                across whole QuadPype.
        """
        pass

    @abstractmethod
    def get_system_dynamic_schemas(self):
        """System schemas by dynamic schema name.

        If dynamic schema name is not available in then schema will not used.

        Returns:
            dict: Schemas or list of schemas by dynamic schema name.
        """
        pass

    @abstractmethod
    def get_project_dynamic_schemas(self):
        """Project schemas by dynamic schema name.

        If dynamic schema name is not available in then schema will not used.

        Returns:
            dict: Schemas or list of schemas by dynamic schema name.
        """
        pass

    @abstractmethod
    def get_default_system_settings(self):
        """Default system settings values.

        Returns:
            dict: Default values by path to first key.
        """
        pass

    @abstractmethod
    def get_default_project_settings(self):
        """Default project settings values.

        Returns:
            dict: Default values by path to first key.
        """
        pass

    @abstractmethod
    def save_system_defaults(self, data):
        """Save default system settings values.

        Passed data are by path to first key defined in main schemas.
        """
        pass

    @abstractmethod
    def save_project_defaults(self, data):
        """Save default project settings values.

        Passed data are by path to first key defined in main schemas.
        """
        pass


class JsonFilesSettingsDef(ModuleSettingsDef):
    """Preimplemented settings definition using json files and file structure.

    Expected file structure:
    ┕ root
      │
      │ # Default values
      ┝ defaults
      │ ┝ system_settings.json
      │ ┕ project_settings.json
      │
      │ # Schemas for `dynamic_template` type
      ┝ dynamic_schemas
      │ ┝ system_dynamic_schemas.json
      │ ┕ project_dynamic_schemas.json
      │
      │ # Schemas that can be used anywhere (enhancement for `dynamic_schemas`)
      ┕ schemas
        ┝ system_schemas
        │ ┝ <system schema.json> # Any schema or template files
        │ ┕ ...
        ┕ project_schemas
          ┝ <system schema.json> # Any schema or template files
          ┕ ...

    Schemas can be loaded with prefix to avoid duplicated schema/template names
    across all QuadPype addons/modules. Prefix can be defined with class
    attribute `schema_prefix`.

    Only think which must be implemented in `get_settings_root_path` which
    should return directory path to `root` (in structure graph above).
    """
    # Possible way how to define `schemas` prefix
    schema_prefix = ""

    @abstractmethod
    def get_settings_root_path(self):
        """Directory path where settings and it's schemas are located."""
        pass

    def __init__(self):
        settings_root_dir = self.get_settings_root_path()
        defaults_dir = os.path.join(
            settings_root_dir, "defaults"
        )
        dynamic_schemas_dir = os.path.join(
            settings_root_dir, "dynamic_schemas"
        )
        schemas_dir = os.path.join(
            settings_root_dir, "schemas"
        )

        self.system_defaults_filepath = os.path.join(
            defaults_dir, "system_settings.json"
        )
        self.project_defaults_filepath = os.path.join(
            defaults_dir, "project_settings.json"
        )

        self.system_dynamic_schemas_filepath = os.path.join(
            dynamic_schemas_dir, "system_dynamic_schemas.json"
        )
        self.project_dynamic_schemas_filepath = os.path.join(
            dynamic_schemas_dir, "project_dynamic_schemas.json"
        )

        self.system_schemas_dir = os.path.join(
            schemas_dir, "system_schemas"
        )
        self.project_schemas_dir = os.path.join(
            schemas_dir, "project_schemas"
        )

    def _load_json_file_data(self, path):
        if os.path.exists(path):
            return load_json_file(path)
        return {}

    def get_default_system_settings(self):
        """Default system settings values.

        Returns:
            dict: Default values by path to first key.
        """
        return self._load_json_file_data(self.system_defaults_filepath)

    def get_default_project_settings(self):
        """Default project settings values.

        Returns:
            dict: Default values by path to first key.
        """
        return self._load_json_file_data(self.project_defaults_filepath)

    def _save_data_to_filepath(self, path, data):
        dirpath = os.path.dirname(path)
        if not os.path.exists(dirpath):
            os.makedirs(dirpath)

        with open(path, "w") as file_stream:
            json.dump(data, file_stream, indent=4)

    def save_system_defaults(self, data):
        """Save default system settings values.

        Passed data are by path to first key defined in main schemas.
        """
        self._save_data_to_filepath(self.system_defaults_filepath, data)

    def save_project_defaults(self, data):
        """Save default project settings values.

        Passed data are by path to first key defined in main schemas.
        """
        self._save_data_to_filepath(self.project_defaults_filepath, data)

    def get_system_dynamic_schemas(self):
        """System schemas by dynamic schema name.

        If dynamic schema name is not available in then schema will not used.

        Returns:
            dict: Schemas or list of schemas by dynamic schema name.
        """
        return self._load_json_file_data(self.system_dynamic_schemas_filepath)

    def get_project_dynamic_schemas(self):
        """Project schemas by dynamic schema name.

        If dynamic schema name is not available in then schema will not used.

        Returns:
            dict: Schemas or list of schemas by dynamic schema name.
        """
        return self._load_json_file_data(self.project_dynamic_schemas_filepath)

    def _load_files_from_path(self, path):
        output = {}
        if not path or not os.path.exists(path):
            return output

        if os.path.isfile(path):
            filename = os.path.basename(path)
            basename, ext = os.path.splitext(filename)
            if ext == ".json":
                if self.schema_prefix:
                    key = "{}/{}".format(self.schema_prefix, basename)
                else:
                    key = basename
                output[key] = self._load_json_file_data(path)
            return output

        path = os.path.normpath(path)
        for root, _, files in os.walk(path, topdown=False):
            for filename in files:
                basename, ext = os.path.splitext(filename)
                if ext != ".json":
                    continue

                json_path = os.path.join(root, filename)
                store_key = os.path.join(
                    root.replace(path, ""), basename
                ).replace("\\", "/")
                if self.schema_prefix:
                    store_key = "{}/{}".format(self.schema_prefix, store_key)
                output[store_key] = self._load_json_file_data(json_path)

        return output

    def get_system_settings_schemas(self):
        """Schemas and templates usable in system settings schemas.

        Returns:
            dict: Schemas and templates by it's names. Names must be unique
                across whole QuadPype.
        """
        return self._load_files_from_path(self.system_schemas_dir)

    def get_project_settings_schemas(self):
        """Schemas and templates usable in project settings schemas.

        Returns:
            dict: Schemas and templates by it's names. Names must be unique
                across whole QuadPype.
        """
        return self._load_files_from_path(self.project_schemas_dir)<|MERGE_RESOLUTION|>--- conflicted
+++ resolved
@@ -32,12 +32,6 @@
     get_studio_system_settings_overrides,
     load_json_file,
 )
-<<<<<<< HEAD
-=======
-from quadpype.settings.ayon_settings import (
-    is_dev_mode_enabled
-)
->>>>>>> c1e14cf0
 
 from quadpype.lib import (
     Logger,
@@ -669,12 +663,7 @@
     """Manager of Pype modules helps to load and prepare them to work.
 
     Args:
-<<<<<<< HEAD
-        system_settings (Optional[dict[str, Any]]): OpenPype system settings.
-=======
         system_settings (Optional[dict[str, Any]]): QuadPype system settings.
-        ayon_settings (Optional[dict[str, Any]]): AYON studio settings.
->>>>>>> c1e14cf0
     """
 
     # Helper attributes for report
@@ -786,15 +775,7 @@
                 module_classes.append(modules_item)
 
         for modules_item in module_classes:
-<<<<<<< HEAD
-            is_openpype_module = issubclass(modules_item, OpenPypeModule)
             settings = modules_settings
-=======
-            is_quadpype_module = issubclass(modules_item, QuadPypeModule)
-            settings = (
-                modules_settings if is_quadpype_module else ayon_settings
-            )
->>>>>>> c1e14cf0
             name = modules_item.__name__
             try:
                 # Try initialize module
