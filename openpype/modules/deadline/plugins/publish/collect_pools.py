--- conflicted
+++ resolved
@@ -6,13 +6,7 @@
 from openpype.lib import TextDef
 from openpype.pipeline.publish import OpenPypePyblishPluginMixin
 
-from openpype.lib import TextDef
-from openpype.pipeline.publish import OpenPypePyblishPluginMixin
 
-<<<<<<< HEAD
-
-=======
->>>>>>> 49ff12da
 class CollectDeadlinePools(pyblish.api.InstancePlugin,
                            OpenPypePyblishPluginMixin):
     """Collect pools from instance if present, from Setting otherwise."""
@@ -38,10 +32,6 @@
     def process(self, instance):
 
         attr_values = self.get_attr_values_from_data(instance.data)
-<<<<<<< HEAD
-
-=======
->>>>>>> 49ff12da
         if not instance.data.get("primaryPool"):
             instance.data["primaryPool"] = (
                 attr_values.get("primaryPool") or self.primary_pool or "none"
@@ -54,10 +44,6 @@
 
     @classmethod
     def get_attribute_defs(cls):
-<<<<<<< HEAD
-
-=======
->>>>>>> 49ff12da
         # TODO: Preferably this would be an enum for the user
         #       but the Deadline server URL can be dynamic and
         #       can be set per render instance. Since get_attribute_defs
