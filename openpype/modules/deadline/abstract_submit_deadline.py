# -*- coding: utf-8 -*-
"""Abstract package for submitting jobs to Deadline.

It provides Deadline JobInfo data class.

"""
import json.decoder
import os
from abc import abstractmethod
import platform
import getpass
from functools import partial
from collections import OrderedDict

import six
import attr
import requests

import pyblish.api
from openpype.pipeline.publish import (
    AbstractMetaInstancePlugin,
    KnownPublishError,
    OpenPypePyblishPluginMixin
)
from openpype.pipeline.publish.lib import (
    replace_published_scene,
    get_published_workfile_instance
)

JSONDecodeError = getattr(json.decoder, "JSONDecodeError", ValueError)


def requests_post(*args, **kwargs):
    """Wrap request post method.

    Disabling SSL certificate validation if ``DONT_VERIFY_SSL`` environment
    variable is found. This is useful when Deadline or Muster server are
    running with self-signed certificates and their certificate is not
    added to trusted certificates on client machines.

    Warning:
        Disabling SSL certificate validation is defeating one line
        of defense SSL is providing, and it is not recommended.

    """
    if 'verify' not in kwargs:
        kwargs['verify'] = False if os.getenv("OPENPYPE_DONT_VERIFY_SSL",
                                              True) else True  # noqa
    # add 10sec timeout before bailing out
    kwargs['timeout'] = 10
    return requests.post(*args, **kwargs)


def requests_get(*args, **kwargs):
    """Wrap request get method.

    Disabling SSL certificate validation if ``DONT_VERIFY_SSL`` environment
    variable is found. This is useful when Deadline or Muster server are
    running with self-signed certificates and their certificate is not
    added to trusted certificates on client machines.

    Warning:
        Disabling SSL certificate validation is defeating one line
        of defense SSL is providing, and it is not recommended.

    """
    if 'verify' not in kwargs:
        kwargs['verify'] = False if os.getenv("OPENPYPE_DONT_VERIFY_SSL",
                                              True) else True  # noqa
    # add 10sec timeout before bailing out
    kwargs['timeout'] = 10
    return requests.get(*args, **kwargs)


class DeadlineKeyValueVar(dict):
    """

    Serializes dictionary key values as "{key}={value}" like Deadline uses
    for EnvironmentKeyValue.

    As an example:
        EnvironmentKeyValue0="A_KEY=VALUE_A"
        EnvironmentKeyValue1="OTHER_KEY=VALUE_B"

    The keys are serialized in alphabetical order (sorted).

    Example:
        >>> var = DeadlineKeyValueVar("EnvironmentKeyValue")
        >>> var["my_var"] = "hello"
        >>> var["my_other_var"] = "hello2"
        >>> var.serialize()


    """
    def __init__(self, key):
        super(DeadlineKeyValueVar, self).__init__()
        self.__key = key

    def serialize(self):
        key = self.__key

        # Allow custom location for index in serialized string
        if "{}" not in key:
            key = key + "{}"

        return {
            key.format(index): "{}={}".format(var_key, var_value)
            for index, (var_key, var_value) in enumerate(sorted(self.items()))
        }


class DeadlineIndexedVar(dict):
    """

    Allows to set and query values by integer indices:
        Query: var[1] or var.get(1)
        Set: var[1] = "my_value"
        Append: var += "value"

    Note: Iterating the instance is not guarantueed to be the order of the
          indices. To do so iterate with `sorted()`

    """
    def __init__(self, key):
        super(DeadlineIndexedVar, self).__init__()
        self.__key = key

    def serialize(self):
        key = self.__key

        # Allow custom location for index in serialized string
        if "{}" not in key:
            key = key + "{}"

        return {
            key.format(index): value for index, value in sorted(self.items())
        }

    def next_available_index(self):
        # Add as first unused entry
        i = 0
        while i in self.keys():
            i += 1
        return i

    def update(self, data):
        # Force the integer key check
        for key, value in data.items():
            self.__setitem__(key, value)

    def __iadd__(self, other):
        index = self.next_available_index()
        self[index] = other
        return self

    def __setitem__(self, key, value):
        if not isinstance(key, int):
            raise TypeError("Key must be an integer: {}".format(key))

        if key < 0:
            raise ValueError("Negative index can't be set: {}".format(key))
        dict.__setitem__(self, key, value)


@attr.s
class DeadlineJobInfo(object):
    """Mapping of all Deadline *JobInfo* attributes.

    This contains all JobInfo attributes plus their default values.
    Those attributes set to `None` shouldn't be posted to Deadline as
    the only required one is `Plugin`. Their default values used by Deadline
    are stated in
    comments.

    ..seealso:
        https://docs.thinkboxsoftware.com/products/deadline/10.1/1_User%20Manual/manual/manual-submission.html

    """

    # Required
    # ----------------------------------------------
    Plugin = attr.ib()

    # General
    Frames = attr.ib(default=None)  # default: 0
    Name = attr.ib(default="Untitled")
    Comment = attr.ib(default=None)  # default: empty
    Department = attr.ib(default=None)  # default: empty
    BatchName = attr.ib(default=None)  # default: empty
    UserName = attr.ib(default=getpass.getuser())
    MachineName = attr.ib(default=platform.node())
    Pool = attr.ib(default=None)  # default: "none"
    SecondaryPool = attr.ib(default=None)
    Group = attr.ib(default=None)  # default: "none"
    Priority = attr.ib(default=50)
    ChunkSize = attr.ib(default=1)
    ConcurrentTasks = attr.ib(default=1)
    LimitConcurrentTasksToNumberOfCpus = attr.ib(
        default=None)  # default: "true"
    OnJobComplete = attr.ib(default="Nothing")
    SynchronizeAllAuxiliaryFiles = attr.ib(default=None)  # default: false
    ForceReloadPlugin = attr.ib(default=None)  # default: false
    Sequential = attr.ib(default=None)  # default: false
    SuppressEvents = attr.ib(default=None)  # default: false
    Protected = attr.ib(default=None)  # default: false
    InitialStatus = attr.ib(default="Active")
    NetworkRoot = attr.ib(default=None)

    # Timeouts
    # ----------------------------------------------
    MinRenderTimeSeconds = attr.ib(default=None)  # Default: 0
    MinRenderTimeMinutes = attr.ib(default=None)  # Default: 0
    TaskTimeoutSeconds = attr.ib(default=None)  # Default: 0
    TaskTimeoutMinutes = attr.ib(default=None)  # Default: 0
    StartJobTimeoutSeconds = attr.ib(default=None)  # Default: 0
    StartJobTimeoutMinutes = attr.ib(default=None)  # Default: 0
    InitializePluginTimeoutSeconds = attr.ib(default=None)  # Default: 0
    # can be one of <Error/Notify/ErrorAndNotify/Complete>
    OnTaskTimeout = attr.ib(default=None)  # Default: Error
    EnableTimeoutsForScriptTasks = attr.ib(default=None)  # Default: false
    EnableFrameTimeouts = attr.ib(default=None)  # Default: false
    EnableAutoTimeout = attr.ib(default=None)  # Default: false

    # Interruptible
    # ----------------------------------------------
    Interruptible = attr.ib(default=None)  # Default: false
    InterruptiblePercentage = attr.ib(default=None)
    RemTimeThreshold = attr.ib(default=None)

    # Notifications
    # ----------------------------------------------
    # can be comma separated list of users
    NotificationTargets = attr.ib(default=None)  # Default: blank
    ClearNotificationTargets = attr.ib(default=None)  # Default: false
    # A comma separated list of additional email addresses
    NotificationEmails = attr.ib(default=None)  # Default: blank
    OverrideNotificationMethod = attr.ib(default=None)  # Default: false
    EmailNotification = attr.ib(default=None)  # Default: false
    PopupNotification = attr.ib(default=None)  # Default: false
    # String with `[EOL]` used for end of line
    NotificationNote = attr.ib(default=None)  # Default: blank

    # Machine Limit
    # ----------------------------------------------
    MachineLimit = attr.ib(default=None)  # Default: 0
    MachineLimitProgress = attr.ib(default=None)  # Default: -1.0
    Whitelist = attr.ib(default=None)  # Default: blank
    Blacklist = attr.ib(default=None)  # Default: blank

    # Limits
    # ----------------------------------------------
    # comma separated list of limit groups
    LimitGroups = attr.ib(default=None)  # Default: blank

    # Dependencies
    # ----------------------------------------------
    # comma separated list of job IDs
    JobDependencies = attr.ib(default=None)  # Default: blank
    JobDependencyPercentage = attr.ib(default=None)  # Default: -1
    IsFrameDependent = attr.ib(default=None)  # Default: false
    FrameDependencyOffsetStart = attr.ib(default=None)  # Default: 0
    FrameDependencyOffsetEnd = attr.ib(default=None)  # Default: 0
    ResumeOnCompleteDependencies = attr.ib(default=None)  # Default: true
    ResumeOnDeletedDependencies = attr.ib(default=None)  # Default: false
    ResumeOnFailedDependencies = attr.ib(default=None)  # Default: false
    # comma separated list of asset paths
    RequiredAssets = attr.ib(default=None)  # Default: blank
    # comma separated list of script paths
    ScriptDependencies = attr.ib(default=None)  # Default: blank

    # Failure Detection
    # ----------------------------------------------
    OverrideJobFailureDetection = attr.ib(default=None)  # Default: false
    FailureDetectionJobErrors = attr.ib(default=None)  # 0..x
    OverrideTaskFailureDetection = attr.ib(default=None)  # Default: false
    FailureDetectionTaskErrors = attr.ib(default=None)  # 0..x
    IgnoreBadJobDetection = attr.ib(default=None)  # Default: false
    SendJobErrorWarning = attr.ib(default=None)  # Default: false

    # Cleanup
    # ----------------------------------------------
    DeleteOnComplete = attr.ib(default=None)  # Default: false
    ArchiveOnComplete = attr.ib(default=None)  # Default: false
    OverrideAutoJobCleanup = attr.ib(default=None)  # Default: false
    OverrideJobCleanup = attr.ib(default=None)
    JobCleanupDays = attr.ib(default=None)  # Default: false
    # <ArchiveJobs/DeleteJobs>
    OverrideJobCleanupType = attr.ib(default=None)

    # Scheduling
    # ----------------------------------------------
    # <None/Once/Daily/Custom>
    ScheduledType = attr.ib(default=None)  # Default: None
    # <dd/MM/yyyy HH:mm>
    ScheduledStartDateTime = attr.ib(default=None)
    ScheduledDays = attr.ib(default=None)  # Default: 1
    # <dd:hh:mm:ss>
    JobDelay = attr.ib(default=None)
    # <Day of the Week><Start/Stop>Time=<HH:mm:ss>
    Scheduled = attr.ib(default=None)

    # Scripts
    # ----------------------------------------------
    # all accept path to script
    PreJobScript = attr.ib(default=None)  # Default: blank
    PostJobScript = attr.ib(default=None)  # Default: blank
    PreTaskScript = attr.ib(default=None)  # Default: blank
    PostTaskScript = attr.ib(default=None)  # Default: blank

    # Event Opt-Ins
    # ----------------------------------------------
    # comma separated list of plugins
    EventOptIns = attr.ib(default=None)  # Default: blank

    # Environment
    # ----------------------------------------------
    EnvironmentKeyValue = attr.ib(factory=partial(DeadlineKeyValueVar,
                                                  "EnvironmentKeyValue"))

    IncludeEnvironment = attr.ib(default=None)  # Default: false
    UseJobEnvironmentOnly = attr.ib(default=None)  # Default: false
    CustomPluginDirectory = attr.ib(default=None)  # Default: blank

    # Job Extra Info
    # ----------------------------------------------
    ExtraInfo = attr.ib(factory=partial(DeadlineIndexedVar, "ExtraInfo"))
    ExtraInfoKeyValue = attr.ib(factory=partial(DeadlineKeyValueVar,
                                                "ExtraInfoKeyValue"))

    # Task Extra Info Names
    # ----------------------------------------------
    OverrideTaskExtraInfoNames = attr.ib(default=None)  # Default: false
    TaskExtraInfoName = attr.ib(factory=partial(DeadlineIndexedVar,
                                                "TaskExtraInfoName"))

    # Output
    # ----------------------------------------------
    OutputFilename = attr.ib(factory=partial(DeadlineIndexedVar,
                                             "OutputFilename"))
    OutputFilenameTile = attr.ib(factory=partial(DeadlineIndexedVar,
                                                 "OutputFilename{}Tile"))
    OutputDirectory = attr.ib(factory=partial(DeadlineIndexedVar,
                                              "OutputDirectory"))

    # Asset Dependency
    # ----------------------------------------------
    AssetDependency = attr.ib(factory=partial(DeadlineIndexedVar,
                                              "AssetDependency"))

    # Tile Job
    # ----------------------------------------------
    TileJob = attr.ib(default=None)  # Default: false
    TileJobFrame = attr.ib(default=None)  # Default: 0
    TileJobTilesInX = attr.ib(default=None)  # Default: 0
    TileJobTilesInY = attr.ib(default=None)  # Default: 0
    TileJobTileCount = attr.ib(default=None)  # Default: 0

    # Maintenance Job
    # ----------------------------------------------
    MaintenanceJob = attr.ib(default=None)  # Default: false
    MaintenanceJobStartFrame = attr.ib(default=None)  # Default: 0
    MaintenanceJobEndFrame = attr.ib(default=None)  # Default: 0

    def serialize(self):
        """Return all data serialized as dictionary.

        Returns:
            OrderedDict: all serialized data.

        """
        def filter_data(a, v):
            if isinstance(v, (DeadlineIndexedVar, DeadlineKeyValueVar)):
                return False
            if v is None:
                return False
            return True

        serialized = attr.asdict(
            self, dict_factory=OrderedDict, filter=filter_data)

        # Custom serialize these attributes
        for attribute in [
            self.EnvironmentKeyValue,
            self.ExtraInfo,
            self.ExtraInfoKeyValue,
            self.TaskExtraInfoName,
            self.OutputFilename,
            self.OutputFilenameTile,
            self.OutputDirectory,
            self.AssetDependency
        ]:
            serialized.update(attribute.serialize())

        return serialized

    def update(self, data):
        """Update instance with data dict"""
        for key, value in data.items():
            setattr(self, key, value)


@six.add_metaclass(AbstractMetaInstancePlugin)
class AbstractSubmitDeadline(pyblish.api.InstancePlugin,
                             OpenPypePyblishPluginMixin):
    """Class abstracting access to Deadline."""

    label = "Submit to Deadline"
    order = pyblish.api.IntegratorOrder + 0.1

    import_reference = False
    use_published = True
    asset_dependencies = False
    default_priority = 50

    def __init__(self, *args, **kwargs):
        super(AbstractSubmitDeadline, self).__init__(*args, **kwargs)
        self._instance = None
        self._deadline_url = None
        self.scene_path = None
        self.job_info = None
        self.plugin_info = None
        self.aux_files = None

    def process(self, instance):
        """Plugin entry point."""
        self._instance = instance
        context = instance.context
        self._deadline_url = context.data.get("defaultDeadline")
        self._deadline_url = instance.data.get(
            "deadlineUrl", self._deadline_url)

        assert self._deadline_url, "Requires Deadline Webservice URL"

        file_path = None
        if self.use_published:
            if not self.import_reference:
                file_path = self.from_published_scene(context)
            else:
                self.log.info("use the scene with imported reference for rendering") # noqa
                file_path = context.data["currentFile"]

        # fallback if nothing was set
        if not file_path:
            self.log.warning("Falling back to workfile")
            file_path = context.data["currentFile"]

        self.scene_path = file_path
        self.log.info("Using {} for render/export.".format(file_path))

        self.job_info = self.get_job_info()
        self.plugin_info = self.get_plugin_info()
        self.aux_files = self.get_aux_files()

        self.process_submission()

    def process_submission(self):
        """Process data for submission.

        This takes Deadline JobInfo, PluginInfo, AuxFile, creates payload
        from them and submit it do Deadline.

        Returns:
            str: Deadline job ID

        """
        payload = self.assemble_payload()
        return self.submit(payload)

    @abstractmethod
    def get_job_info(self):
        """Return filled Deadline JobInfo.

        This is host/plugin specific implementation of how to fill data in.

        See:
            :class:`DeadlineJobInfo`

        Returns:
            :class:`DeadlineJobInfo`: Filled Deadline JobInfo.

        """
        pass

    @abstractmethod
    def get_plugin_info(self):
        """Return filled Deadline PluginInfo.

        This is host/plugin specific implementation of how to fill data in.

        See:
            :class:`DeadlineJobInfo`

        Returns:
            dict: Filled Deadline JobInfo.

        """
        pass

    def get_aux_files(self):
        """Return list of auxiliary files for Deadline job.

        If needed this should be overridden, otherwise return empty list as
        that field even empty must be present on Deadline submission.

        Returns:
            list: List of files.

        """
        return []

    def from_published_scene(self, replace_in_path=True):
        """Switch work scene for published scene.

        If rendering/exporting from published scenes is enabled, this will
        replace paths from working scene to published scene.

        Args:
            replace_in_path (bool): if True, it will try to find
                old scene name in path of expected files and replace it
                with name of published scene.

        Returns:
            str: Published scene path.
            None: if no published scene is found.

        Note:
            Published scene path is actually determined from project Anatomy
            as at the time this plugin is running scene can still no be
            published.

        """
        return replace_published_scene(self._instance, replace_in_path=True)

    def assemble_payload(
            self, job_info=None, plugin_info=None, aux_files=None):
        """Assemble payload data from its various parts.

        Args:
            job_info (DeadlineJobInfo): Deadline JobInfo. You can use
                :class:`DeadlineJobInfo` for it.
            plugin_info (dict): Deadline PluginInfo. Plugin specific options.
            aux_files (list, optional): List of auxiliary file to submit with
                the job.

        Returns:
            dict: Deadline Payload.

        """
        job = job_info or self.job_info
        return {
            "JobInfo": job.serialize(),
            "PluginInfo": plugin_info or self.plugin_info,
            "AuxFiles": aux_files or self.aux_files
        }

    def submit(self, payload):
        """Submit payload to Deadline API end-point.

        This takes payload in the form of JSON file and POST it to
        Deadline jobs end-point.

        Args:
            payload (dict): dict to become json in deadline submission.

        Returns:
            str: resulting Deadline job id.

        Throws:
            KnownPublishError: if submission fails.

        """
        url = "{}/api/jobs".format(self._deadline_url)
        response = requests_post(url, json=payload)
        if not response.ok:
            self.log.error("Submission failed!")
            self.log.error(response.status_code)
            self.log.error(response.content)
            self.log.debug(payload)
            raise KnownPublishError(response.text)

        try:
            result = response.json()
        except JSONDecodeError:
            msg = "Broken response {}. ".format(response)
            msg += "Try restarting the Deadline Webservice."
            self.log.warning(msg, exc_info=True)
            raise KnownPublishError("Broken response from DL")

        # for submit publish job
        self._instance.data["deadlineSubmissionJob"] = result

<<<<<<< HEAD
        return result["_id"]

    @staticmethod
    def _get_workfile_instance(context):
        """Find workfile instance in context"""
        for instance in context:

            is_workfile = (
                "workfile" in instance.data.get("families", []) or
                instance.data["family"] == "workfile"
            )
            if not is_workfile:
                continue

            # test if there is instance of workfile waiting
            # to be published.
            assert instance.data.get("publish", True) is True, (
                "Workfile (scene) must be published along")

            return instance
=======
        return result["_id"]
>>>>>>> 644b7345
<|MERGE_RESOLUTION|>--- conflicted
+++ resolved
@@ -589,27 +589,4 @@
         # for submit publish job
         self._instance.data["deadlineSubmissionJob"] = result
 
-<<<<<<< HEAD
-        return result["_id"]
-
-    @staticmethod
-    def _get_workfile_instance(context):
-        """Find workfile instance in context"""
-        for instance in context:
-
-            is_workfile = (
-                "workfile" in instance.data.get("families", []) or
-                instance.data["family"] == "workfile"
-            )
-            if not is_workfile:
-                continue
-
-            # test if there is instance of workfile waiting
-            # to be published.
-            assert instance.data.get("publish", True) is True, (
-                "Workfile (scene) must be published along")
-
-            return instance
-=======
-        return result["_id"]
->>>>>>> 644b7345
+        return result["_id"]