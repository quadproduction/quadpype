--- conflicted
+++ resolved
@@ -168,13 +168,10 @@
         default_factory=AppGroupWithPython, title="Substance Painter")
     unreal: AppGroup = Field(
         default_factory=AppGroupWithPython, title="Unreal Editor")
-<<<<<<< HEAD
     equalizer: AppGroup = Field(
         default_factory=AppGroupWithPython, title="3DEqualizer")
-=======
     wrap: AppGroup = Field(
         default_factory=AppGroupWithPython, title="Wrap")
->>>>>>> fec557f3
     additional_apps: list[AdditionalAppGroup] = Field(
         default_factory=list, title="Additional Applications")
 
