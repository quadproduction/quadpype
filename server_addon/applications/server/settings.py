--- conflicted
+++ resolved
@@ -184,14 +184,10 @@
         default_factory=AppGroupWithPython, title="Substance Painter")
     unreal: AppGroup = SettingsField(
         default_factory=AppGroupWithPython, title="Unreal Editor")
-<<<<<<< HEAD
-    equalizer: AppGroup = Field(
+    wrap: AppGroup = SettingsField(
+        default_factory=AppGroupWithPython, title="Wrap")
+    equalizer: AppGroup = SettingsField(
         default_factory=AppGroupWithPython, title="3DEqualizer")
-    wrap: AppGroup = Field(
-=======
-    wrap: AppGroup = SettingsField(
->>>>>>> e089af63
-        default_factory=AppGroupWithPython, title="Wrap")
     additional_apps: list[AdditionalAppGroup] = SettingsField(
         default_factory=list, title="Additional Applications")
 
